# Canonical ABI Explainer

This document defines the Canonical ABI used to convert between the values and
functions of components in the Component Model and the values and functions
of modules in Core WebAssembly. See the [AST explainer](Explainer.md) for a
walkthrough of the static structure of a component and the
[async explainer](Async.md) for a high-level description of the async model
being specified here.

* [Supporting definitions](#supporting-definitions)
  * [Lifting and Lowering Context](#lifting-and-lowering-context)
  * [Canonical ABI Options](#canonical-abi-options)
  * [Runtime State](#runtime-state)
    * [Component Instance State](#component-instance-state)
    * [Table State](#table-state)
    * [Resource State](#resource-state)
    * [Buffer State](#buffer-state)
    * [Task State](#task-state)
    * [Waitable State](#waitable-state)
    * [Subtask State](#subtask-state)
    * [Stream State](#stream-state)
    * [Future State](#future-state)
  * [Despecialization](#despecialization)
  * [Type Predicates](#type-predicates)
  * [Alignment](#alignment)
  * [Element Size](#element-size)
  * [Loading](#loading)
  * [Storing](#storing)
  * [Flattening](#flattening)
  * [Flat Lifting](#flat-lifting)
  * [Flat Lowering](#flat-lowering)
  * [Lifting and Lowering Values](#lifting-and-lowering-values)
* [Canonical definitions](#canonical-definitions)
  * [`canonopt` Validation](#canonopt-validation)
  * [`canon lift`](#canon-lift)
  * [`canon lower`](#canon-lower)
  * [`canon resource.new`](#canon-resourcenew)
  * [`canon resource.drop`](#canon-resourcedrop)
  * [`canon resource.rep`](#canon-resourcerep)
  * [`canon context.get`](#-canon-contextget) 🔀
  * [`canon context.set`](#-canon-contextset) 🔀
  * [`canon backpressure.set`](#-canon-backpressureset) 🔀
  * [`canon task.return`](#-canon-taskreturn) 🔀
  * [`canon yield`](#-canon-yield) 🔀
  * [`canon waitable-set.new`](#-canon-waitable-setnew) 🔀
  * [`canon waitable-set.wait`](#-canon-waitable-setwait) 🔀
  * [`canon waitable-set.poll`](#-canon-waitable-setpoll) 🔀
  * [`canon waitable-set.drop`](#-canon-waitable-setdrop) 🔀
  * [`canon waitable.join`](#-canon-waitablejoin) 🔀
  * [`canon subtask.drop`](#-canon-subtaskdrop) 🔀
  * [`canon {stream,future}.new`](#-canon-streamfuturenew) 🔀
  * [`canon {stream,future}.{read,write}`](#-canon-streamfuturereadwrite) 🔀
  * [`canon {stream,future}.cancel-{read,write}`](#-canon-streamfuturecancel-readwrite) 🔀
  * [`canon {stream,future}.close-{readable,writable}`](#-canon-streamfutureclose-readablewritable) 🔀
  * [`canon error-context.new`](#-canon-error-contextnew) 🔀
  * [`canon error-context.debug-message`](#-canon-error-contextdebug-message) 🔀
  * [`canon error-context.drop`](#-canon-error-contextdrop) 🔀
  * [`canon thread.spawn_ref`](#-canon-threadspawn_ref) 🧵
  * [`canon thread.spawn_indirect`](#-canon-threadspawn_indirect) 🧵
  * [`canon thread.available_parallelism`](#-canon-threadavailable_parallelism) 🧵

## Supporting definitions

The Canonical ABI specifies, for each component function signature, a
corresponding core function signature and the process for reading
component-level values into and out of linear memory. While a full formal
specification would specify the Canonical ABI in terms of macro-expansion into
Core WebAssembly instructions augmented with a new set of (spec-internal)
[administrative instructions], the informal presentation here instead specifies
the process in terms of Python code that would be logically executed at
validation- and run-time by a component model implementation. The Python code
is presented by interleaving definitions with descriptions and eliding some
boilerplate. For a complete listing of all Python definitions in a single
executable file with a small unit test suite, see the
[`canonical-abi`](canonical-abi/) directory.

The convention followed by the Python code below is that all traps are raised
by explicit `trap()`/`trap_if()` calls; Python `assert()` statements should
never fire and are only included as hints to the reader. Similarly, there
should be no uncaught Python exceptions.

While the Python code for lifting and lowering values appears to create an
intermediate copy when lifting linear memory into high-level Python values, a
real implementation should be able to fuse lifting and lowering into a single
direct copy from the source linear memory into the destination linear memory.
Similarly, while the Python code specifies [async](Async.md) using Python's
[`asyncio`] library, a real implementation is expected to implement this
specified behavior using other lower-level concurrency primitives such as
fibers or Core WebAssembly [stack-switching].

Lastly, independently of Python, the Canonical ABI defined below assumes that
out-of-memory conditions (such as `memory.grow` returning `-1` from within
`realloc`) will trap (via `unreachable`). This significantly simplifies the
Canonical ABI by avoiding the need to support the complicated protocols
necessary to support recovery in the middle of nested allocations. (Note: by
nature of eliminating `realloc`, switching to
[lazy lowering](https://github.com/WebAssembly/component-model/issues/383)
would obviate this issue, allowing guest wasm code to handle failure by eagerly
returning some value of the declared return type to indicate failure.


### Lifting and Lowering Context

Most Canonical ABI definitions depend on some ambient information which is
established by the `canon lift`- or `canon lower`-defined function that is
being called:
* the ABI options supplied via [`canonopt`]
* the containing component instance
* the `Task` or `Subtask` used to lower or lift, resp., `borrow` handles

These three pieces of ambient information are stored in an `LiftLowerContext`
object that is threaded through all the Python functions below as the `cx`
parameter/field.
```python
class LiftLowerContext:
  opts: LiftLowerOptions
  inst: ComponentInstance
  borrow_scope: Optional[Task|Subtask]

  def __init__(self, opts, inst, borrow_scope = None):
    self.opts = opts
    self.inst = inst
    self.borrow_scope = borrow_scope
```
The `borrow_scope` field may be `None` if the types being lifted/lowered are
known to not contain `borrow`. The `CanonicalOptions`, `ComponentInstance`,
`Task` and `Subtask` classes are defined next.


### Canonical ABI Options

The following classes list the various Canonical ABI options ([`canonopt`])
that can be set on various Canonical ABI definitions. The default values of
the Python fields are the default values when the associated `canonopt` is
not present in the binary or text format definition.

The `LiftOptions` class contains the subset of [`canonopt`] which are needed
when lifting individual parameters and results:
```python
@dataclass
class LiftOptions:
  string_encoding: str = 'utf8'
  memory: Optional[bytearray] = None

  def equal(lhs, rhs):
    return lhs.string_encoding == rhs.string_encoding and \
           lhs.memory is rhs.memory
```
The `equal` static method is used by `task.return` below to dynamically
compare equality of just this subset of `canonopt`.

The `LiftLowerOptions` class contains the subset of [`canonopt`] which are
needed when lifting *or* lowering individual parameters and results:
```python
@dataclass
class LiftLowerOptions(LiftOptions):
  realloc: Optional[Callable] = None
```

The `CanonicalOptions` class contains the rest of the [`canonopt`]
options that affect how an overall function is lifted/lowered:
```python
@dataclass
class CanonicalOptions(LiftLowerOptions):
  post_return: Optional[Callable] = None
  sync: bool = True # = !canonopt.async
  callback: Optional[Callable] = None
  always_task_return: bool = False
```
(Note that the `async` `canonopt` is inverted to `sync` here for the practical
reason that `async` is a keyword and most branches below want to start with the
`sync = True` case.)


### Runtime State

The following Python classes define spec-internal state and utility methods
that are used to define the externally-visible behavior of Canonical ABI's
lifting, lowering and built-in definitions below. These fields are chosen for
simplicity over performance and thus an optimizing implementation is expected
to use a more optimized representations as long as it preserves the same
externally-visible behavior. Some specific examples of expected optimizations
are noted below.


#### Component Instance State

The `ComponentInstance` class contains all the relevant per-component-instance
state that the definitions below use to implement the Component Model's runtime
behavior and enforce invariants.
```python
class ComponentInstance:
  resources: Table[ResourceHandle]
  waitables: Table[Waitable]
  waitable_sets: Table[WaitableSet]
  error_contexts: Table[ErrorContext]
  may_leave: bool
  backpressure: bool
  calling_sync_export: bool
  calling_sync_import: bool
  pending_tasks: list[tuple[Task, asyncio.Future]]
  starting_pending_task: bool

  def __init__(self):
    self.resources = Table[ResourceHandle]()
    self.waitables = Table[Waitable]()
    self.waitable_sets = Table[WaitableSet]()
    self.error_contexts = Table[ErrorContext]()
    self.may_leave = True
    self.backpressure = False
    self.calling_sync_export = False
    self.calling_sync_import = False
    self.pending_tasks = []
    self.starting_pending_task = False
```
These fields will be described as they are used by the following definitions.


#### Table State

The generic `Table` class, used by the `resources`, `waitables` and
`error_contexts` fields of `ComponentInstance` above, encapsulates a single
mutable, growable array of elements that are represented in Core WebAssembly as
`i32` indices into the array.
```python
ElemT = TypeVar('ElemT')
class Table(Generic[ElemT]):
  array: list[Optional[ElemT]]
  free: list[int]

  MAX_LENGTH = 2**28 - 1

  def __init__(self):
    self.array = [None]
    self.free = []

  def get(self, i):
    trap_if(i >= len(self.array))
    trap_if(self.array[i] is None)
    return self.array[i]

  def add(self, e):
    if self.free:
      i = self.free.pop()
      assert(self.array[i] is None)
      self.array[i] = e
    else:
      i = len(self.array)
      trap_if(i > Table.MAX_LENGTH)
      self.array.append(e)
    return i

  def remove(self, i):
    e = self.get(i)
    self.array[i] = None
    self.free.append(i)
    return e
```
`Table` maintains a dense array of elements that can contain holes created by
the `remove` method (defined below). When table elements are accessed (e.g., by
`canon_lift` and `resource.rep`, below), there are thus both a bounds check and
hole check necessary. Upon initialization, table element `0` is allocated and
set to `None`, effectively reserving index `0` which is both useful for
catching null/uninitialized accesses and allowing `0` to serve as a sentinel
value.

The `add` and `remove` methods work together to maintain a free list of holes
that are used in preference to growing the table. The free list is represented
as a Python list here, but an optimizing implementation could instead store the
free list in the free elements of `array`.

The limit of `2**30` ensures that the high 2 bits of table indices are unset
and available for other use in guest code (e.g., for tagging, packed words or
sentinel values).


#### Resource State

The `ResourceHandle` class defines the elements of the `resources` field of
`ComponentInstance`:
```python
class ResourceHandle:
  rt: ResourceType
  rep: int
  own: bool
  borrow_scope: Optional[Task]
  num_lends: int

  def __init__(self, rt, rep, own, borrow_scope = None):
    self.rt = rt
    self.rep = rep
    self.own = own
    self.borrow_scope = borrow_scope
    self.num_lends = 0
```
The `rt` and `rep` fields of `ResourceHandle` store the `rt` and `rep`
parameters passed to the `resource.new` call that created this handle. The
`rep` field is currently fixed to be an `i32`, but will be generalized in the
future to other types.

The `own` field indicates whether this element was created from an `own` type
(or, if false, a `borrow` type).

The `borrow_scope` field stores the `Task` that lowered the borrowed handle as a
parameter. When a component only uses sync-lifted exports, due to lack of
reentrance, there is at most one `Task` alive in a component instance at any
time and thus an optimizing implementation doesn't need to store the `Task`
per `ResourceHandle`.

The `num_lends` field maintains a conservative approximation of the number of
live handles that were lent from this `own` handle (by calls to `borrow`-taking
functions). This count is maintained by the `ImportCall` bookkeeping functions
(above) and is ensured to be zero when an `own` handle is dropped.

The `ResourceType` class represents a runtime instance of a resource type that
has been created either by the host or a component instance (where multiple
component instances of the same static component create multiple `ResourceType`
instances). `ResourceType` Python object identity is used by trapping guards on
the `rt` field of `ResourceHandle` (above) and thus resource type equality is
*not* defined structurally (on the contents of `ResourceType`).
```python
class ResourceType(Type):
  impl: ComponentInstance
  dtor: Optional[Callable]
  dtor_sync: bool
  dtor_callback: Optional[Callable]

  def __init__(self, impl, dtor = None, dtor_sync = True, dtor_callback = None):
    self.impl = impl
    self.dtor = dtor
    self.dtor_sync = dtor_sync
    self.dtor_callback = dtor_callback
```


#### Buffer State

A "buffer" is an abstract region of memory that can either be read-from or
written-to. This region of memory can either be owned by the host or by wasm.
Currently wasm memory is always 32-bit linear memory, but soon 64-bit and GC
memory will be added. Thus, buffers provide an abstraction over at least 4
different "kinds" of memory.

(Currently, buffers are only created implicitly as part of stream and future
built-ins such as `stream.read`. However, in the
[future](https://github.com/WebAssembly/component-model/issues/369#issuecomment-2248574765),
explicit component-level buffer types and canonical built-ins may be added to
allow explicitly creating buffers and passing them between components.)

All buffers have an associated component-level value type `t` and a `remain`
method that returns how many `t` values may still be read or written. Thus
buffers hide their original/complete size. A "readable buffer" allows reading
`t` values *from* the buffer's memory. A "writable buffer" allows writing `t`
values *into* the buffer's memory. Buffers are represented by the following 3
abstract Python classes:
```python
class Buffer:
  MAX_LENGTH = 2**30 - 1
  t: ValType
  remain: Callable[[], int]

class ReadableBuffer(Buffer):
  read: Callable[[int], list[any]]

class WritableBuffer(Buffer):
  write: Callable[[list[any]]]
```
As preconditions (internally ensured by the Canonical ABI code below):
* `read` may only be passed a positive number less than or equal to `remain`
* `write` may only be passed a non-empty list of length less than or equal to
  `remain` containing values of type `t`

Since `read` and `write` are synchronous Python functions, buffers inherently
guarantee synchronous access to a fixed-size backing memory and are thus
distinguished from streams (which provide *asynchronous* operations for reading
and writing an unbounded number of values to potentially-different regions of
memory over time).

The `ReadableBuffer` and `WritableBuffer` abstract classes may either be
implemented by the host or by another wasm component. In the latter case, these
abstract classes are implemented by the concrete `ReadableBufferGuestImpl` and
`WritableBufferGuestImpl` classes which eagerly check alignment and range
when the buffer is constructed so that `read` and `write` are infallible
operations (modulo traps):
```python
class BufferGuestImpl(Buffer):
  cx: LiftLowerContext
  t: ValType
  ptr: int
  progress: int
  length: int

  def __init__(self, t, cx, ptr, length):
    trap_if(length == 0 or length > Buffer.MAX_LENGTH)
    if t:
      trap_if(ptr != align_to(ptr, alignment(t)))
      trap_if(ptr + length * elem_size(t) > len(cx.opts.memory))
    self.cx = cx
    self.t = t
    self.ptr = ptr
    self.progress = 0
    self.length = length

  def remain(self):
    return self.length - self.progress

class ReadableBufferGuestImpl(BufferGuestImpl):
  def read(self, n):
    assert(n <= self.remain())
    if self.t:
      vs = load_list_from_valid_range(self.cx, self.ptr, n, self.t)
      self.ptr += n * elem_size(self.t)
    else:
      vs = n * [()]
    self.progress += n
    return vs

class WritableBufferGuestImpl(BufferGuestImpl, WritableBuffer):
  def write(self, vs):
    assert(len(vs) <= self.remain())
    if self.t:
      store_list_into_valid_range(self.cx, vs, self.ptr, self.t)
      self.ptr += len(vs) * elem_size(self.t)
    else:
      assert(all(v == () for v in vs))
    self.progress += len(vs)
```
When `t` is `None` (arising from `stream` and `future` with empty element
types), the core-wasm-supplied `ptr` is entirely ignored, while the `length`
and `progress` are still semantically meaningful. Source bindings may represent
this case with a generic stream/future of [unit] type or a distinct type that
conveys events without values.

The `load_list_from_valid_range` and `store_list_into_valid_range` functions
that do all the heavy lifting are shared with function parameter/result lifting
and lowering and defined below.


#### Context-Local Storage

The `ContextLocalStorage` class implements [context-local storage], with each
new `Task` getting a fresh, zero-initialized `ContextLocalStorage` that can be
accessed by core wasm code using `canon context.{get,set}`. (In the future,
when threads are integrated, each `thread.spawn`ed thread would also get a
fresh, zero-initialized `ContextLocalStorage`.)
```python
class ContextLocalStorage:
  LENGTH = 2
  array: list[int]

  def __init__(self):
    self.array = [0] * ContextLocalStorage.LENGTH

  def set(self, i, v):
    assert(types_match_values(['i32'], [v]))
    self.array[i] = v

  def get(self, i):
    return self.array[i]
```


#### Task State

A `Task` object is created for each call to `canon_lift` and is implicitly
threaded through all core function calls. This implicit `Task` parameter
represents the "[current task]". This section will introduce the `Task` class
in pieces, starting with the fields and initialization:
```python
class Task:
  opts: CanonicalOptions
  inst: ComponentInstance
  ft: FuncType
  supertask: Optional[Task]
  on_return: Optional[Callable]
  on_block: Callable[[Awaitable], Awaitable]
  num_borrows: int
  context: ContextLocalStorage

  def __init__(self, opts, inst, ft, supertask, on_return, on_block):
    self.opts = opts
    self.inst = inst
    self.ft = ft
    self.supertask = supertask
    self.on_return = on_return
    self.on_block = on_block
    self.num_borrows = 0
    self.context = ContextLocalStorage()
```
Using a conservative syntactic analysis of a complete component, an optimizing
implementation can statically eliminate fields when a particular feature (such
as `borrow` or `async`) is not present in the component definition.

There is a global singleton `asyncio.Lock` named `Task.current` upon which all
non-[current task]s are parked `await`ing. When the Canonical ABI specifies
that the current task may cooperatively yield to another task, it does so by
having the current task release and reacquire `Task.current`, allowing a
non-current task to acquire `Task.current` to become the current task. Without
this extra layer of synchronization, normal Python `async`/`await` semantics
would imply that execution could switch at *any* `await` point, which would
behave more like preemptive multi-threading instead of cooperative asynchronous
functions.

By default, current-task-switching happens when a task blocks on an
`asyncio.Awaitable` to resolve via the `sync_on_block` function:
```python
  current = asyncio.Lock()

  async def sync_on_block(a: Awaitable):
    Task.current.release()
    v = await a
    await Task.current.acquire()
    return v
```
The `on_block` field of `Task` either stores `sync_on_block` or
`async_on_block` (defined below) and is implicitly supplied as an argument by
the task's caller to allow the caller to configure what happens when the callee
blocks.

The `Task.enter` method is called immediately after constructing a `Task` to
perform all the guards and lowering necessary before the task's core wasm entry
point can start running:
```python
  async def enter(self, on_start):
    assert(Task.current.locked())
    self.trap_if_on_the_stack(self.inst)
    if not self.may_enter(self) or self.inst.pending_tasks:
      f = asyncio.Future()
      self.inst.pending_tasks.append((self, f))
      await self.on_block(f)
      assert(self.may_enter(self) and self.inst.starting_pending_task)
      self.inst.starting_pending_task = False
    if self.opts.sync:
      self.inst.calling_sync_export = True
    cx = LiftLowerContext(self.opts, self.inst, self)
    return lower_flat_values(cx, MAX_FLAT_PARAMS, on_start(), self.ft.param_types())
```
The `trap_if_on_the_stack` method (defined next) prevents unexpected
reentrance, enforcing a [component invariant].

The `may_enter` guard enforces [backpressure](Async.md#backpressure).
Backpressure allows an overloaded component instance to safely avoid being
forced to continually allocate more memory (for lowered arguments and per-task
state) until OOM. Backpressure is also applied automatically when attempting
to enter a component instance that is in the middle of a synchronous operation
and thus non-reentrant. If `may_enter` (defined below) signals that
backpressure is needed, `enter` blocks by putting itself into the
per-`ComponentInstance` `pending_tasks` queue and blocking until released by
`maybe_start_pending_task` (defined below). The `or self.inst.pending_tasks`
disjunct ensures fairness, preventing continual new tasks from starving pending
tasks.

The `calling_sync_export` flag set by `enter` (and cleared by `exit`) is used
by `may_enter` to prevent sync-lifted export calls from overlapping.

Once all the guards and bookkeeping has been done, the `enter` method lowers
the given arguments into the callee's memory (possibly executing `realloc`)
returning the final set of flat arguments to pass into the core wasm callee.

The `Task.trap_if_on_the_stack` method called by `enter` prevents reentrance
using the `supertask` field of `Task` which points to the task's supertask in the
async call tree defined by [structured concurrency]. Structured concurrency
is necessary to distinguish between the deadlock-hazardous kind of reentrance
(where the new task is a transitive subtask of a task already running in the
same component instance) and the normal kind of async reentrance (where the new
task is just a sibling of any existing tasks running in the component
instance). Note that, in the [future](Async.md#TODO), there will be a way for a
function to opt in (via function type attribute) to the hazardous kind of
reentrance, which will nuance this test.
```python
  def trap_if_on_the_stack(self, inst):
    c = self.supertask
    while c is not None:
      trap_if(c.inst is inst)
      c = c.supertask
```
An optimizing implementation can avoid the O(n) loop in `trap_if_on_the_stack`
in several ways:
* Reentrance by a child component can (often) be statically ruled out when the
  parent component doesn't both lift and lower the child's imports and exports
  (i.e., "donut wrapping").
* Reentrance of the root component by the host can either be asserted not to
  happen or be tracked in a per-root-component-instance flag.
* When a potentially-reenterable child component only lifts and lowers
  synchronously, reentrance can be tracked in a per-component-instance flag.
* For the remaining cases, the live instances on the stack can be maintained in
  a packed bit-vector (assigning each potentially-reenterable async component
  instance a static bit position) that is passed by copy from caller to callee.

The `Task.may_enter` method called by `enter` blocks a new task from starting
for three reasons:
* The core wasm code has explicitly indicated that it is overloaded by calling
  `task.backpressure` to set the `backpressure` field of `Task`.
* The component instance is currently blocked on a synchronous call from core
  wasm into a Canonical ABI built-in and is thus not currently in a reentrant
  state.
* The current pending call is to a synchronously-lifted export and there is
  already a synchronously-lifted export in progress.
```python
  def may_enter(self, pending_task):
    return not self.inst.backpressure and \
           not self.inst.calling_sync_import and \
           not (self.inst.calling_sync_export and pending_task.opts.sync)
```
Notably, the above definition of `may_enter` only prevents *synchronously*
lifted tasks from overlapping. *Asynchronously* lifted tasks are allowed to
freely overlap (with each other and synchronously-lifted tasks). This allows
purely-synchronous toolchains to stay simple and ignore asynchrony while
enabling more-advanced hybrid use cases (such as "background tasks"), putting
the burden of not interfering with the synchronous tasks on the toolchain.

The `Task.maybe_start_pending_task` method unblocks pending tasks enqueued by
`enter` above once `may_enter` is true for the pending task. One key property
ensured by the trio of `enter`, `may_enter` and `maybe_start_pending_task` is
that `pending_tasks` are only allowed to start one at a time, ensuring that if
an overloaded component instance enables backpressures, builds up a large queue
of pending tasks, and then disables backpressure, there will not be a
thundering herd of tasks started all at once that OOM the component before it
has a chance to re-enable backpressure. To ensure this property, the
`starting_pending_task` flag is set here and cleared when the pending task
actually resumes execution in `enter`, preventing more pending tasks from being
started in the interim. Lastly, `maybe_start_pending_task` is only called at
specific points (`wait_on` and `exit`, below) where the core wasm code has had
the opportunity to re-enable backpressure if need be.
```python
  def maybe_start_pending_task(self):
    if self.inst.starting_pending_task:
      return
    for i,(pending_task,pending_future) in enumerate(self.inst.pending_tasks):
      if self.may_enter(pending_task):
        self.inst.pending_tasks.pop(i)
        self.inst.starting_pending_task = True
        pending_future.set_result(None)
        return
```
Notably, the loop in `maybe_start_pending_task` allows pending async tasks to
start even when there is a blocked pending sync task ahead of them in the
`pending_tasks` queue.

The `Task.yield_` method is called by `canon yield` or, when a `callback`
is used, when core wasm returns the "yield" code to the event loop. Yielding
allows the runtime to switch execution to another task without having to wait
for any external I/O as emulated in the Python definition by waiting on
`asyncio.sleep(0)` using the `wait_on` method (defined next):
```python
  async def yield_(self, sync):
    await self.wait_on(asyncio.sleep(0), sync)
```

The `Task.wait_on` method defines how to block the current task until a given
Python awaitable is resolved. By calling the `on_block` callback, `wait_on`
allows other tasks to execute before the current task resumes, but *which*
other tasks depends on the `sync` boolean parameter:

When blocking *synchronously*, only tasks in *other* component instances may
execute; the current component instance must not observe any interleaved
execution. This is achieved by setting `calling_sync_import` during
`on_block`, which is checked by both `may_enter` (to prevent reentrance) as
well as `wait_on` itself in the asynchronous case (to prevent resumption of
already-started async tasks).

When blocking *asynchronously*, other tasks in the *same* component instance
may execute. In this case, it's possible that one of those other tasks
performed a synchronous `wait_on` (which set `calling_sync_import`) in which
case *this* task must wait until it is reenabled. This reenablement is
signalled asynchronously via the `async_waiting_tasks` [`asyncio.Condition`].
```python
  async_waiting_tasks = asyncio.Condition(current)

  async def wait_on(self, awaitable, sync):
    assert(not self.inst.calling_sync_import)
    if sync:
      self.inst.calling_sync_import = True
      v = await self.on_block(awaitable)
      self.inst.calling_sync_import = False
      self.async_waiting_tasks.notify_all()
    else:
      self.maybe_start_pending_task()
      v = await self.on_block(awaitable)
      while self.inst.calling_sync_import:
        await self.async_waiting_tasks.wait()
    return v
```

The `Task.call_sync` method is used by `canon_lower` to make a synchronous call
to `callee` given `*args` and works just like the `sync` case of `wait_on`
above except that `call_sync` avoids unconditionally blocking (by calling
`on_block`). Instead, the caller simply passes its own `on_call` callback to
the callee, so that the caller blocks iff the callee blocks. This means that
N-deep synchronous callstacks avoid the overhead of async calls if none of the
calls in the stack actually block on external I/O.
```python
  async def call_sync(self, callee, *args):
    assert(not self.inst.calling_sync_import)
    self.inst.calling_sync_import = True
    v = await callee(*args, self.on_block)
    self.inst.calling_sync_import = False
    self.async_waiting_tasks.notify_all()
    return v
```

The `Task.call_async` method is used by `canon_lower` to make an asynchronous
call to `callee`. To implement an "asynchronous" call using Python's `asyncio`
machinery, `call_async` spawns the call to `callee` in a separate
`asyncio.Task` and waits until either this `asyncio.Task` blocks (by calling
the given `async_on_block` callback) or returns without blocking:
```python
  async def call_async(self, callee, *args):
    ret = asyncio.Future()
    async def async_on_block(a: Awaitable):
      if not ret.done():
        ret.set_result(None)
      else:
        Task.current.release()
      v = await a
      await Task.current.acquire()
      return v
    async def do_call():
      await callee(*args, async_on_block)
      if not ret.done():
        ret.set_result(None)
      else:
        Task.current.release()
    asyncio.create_task(do_call())
    await ret
```
An important behavioral property specified by this code is that whether or not
the callee blocks, control flow is unconditionally transferred back to the
`async` caller without releasing the `Task.current` lock, meaning that no other
tasks get to run (like `call_sync` and unlike `wait_on`). In particular, the
`acquire()` and `release()` of `Task.current` in this code only happens in the
callee's `asyncio.Task` once the callee has blocked the first time and
transferred control flow back to the `async` caller. The net effect is that an
async call starts like a normal sync call and only forks off an async execution
context) if the callee blocks. This is useful for enabling various
optimizations biased towards the non-blocking case.

Another important behavioral property specified by this code is that, when an
`async` call is made, even if the callee makes nested synchronous
cross-component calls, if *any* transitive callee blocks, control flow is
promptly returned back to the `async` caller, setting aside the whole
synchronous segment of the call stack that blocked. This is enabled by (and the
entire point of) `on_block` being a dynamical closure value determined by the
caller.

As a side note: this whole idiosyncratic use of `asyncio` (with `Task.current`
and `on_block`) is emulating algebraic effects as realized by the Core
WebAssembly [stack-switching] proposal. If Python had the equivalent of
[stack-switching]'s `suspend` and `resume` instructions, `Task.current` and
`on_block` would disappear; all callsites of `on_block` would `suspend` with a
`block` effect and `call_async` would `resume` with a `block` handler. Indeed,
a runtime that has implemented [stack-switching] could implement `async`
by compiling down to Core WebAssembly using `cont.new`/`suspend`/`resume`.

The `Task.return_` method is called by either `canon_task_return` or
`canon_lift` (both defined below) to lift result values and pass them to the
caller using the caller's `on_return` callback. Using a callback instead of
simply returning the values from `canon_lift` enables the callee to keep
executing after returning its results. There is a dynamic error if
`task.return` is not called exactly once and if the callee has not dropped all
borrowed handles by the time `task.return` is called. This means that the
caller can assume that ownership all its lent borrowed handles has been
returned to it when it is notified that the `Subtask` has reached the
`RETURNED` state.
```python
  def return_(self, flat_results):
    trap_if(not self.on_return)
    trap_if(self.num_borrows > 0)
    if self.opts.sync and not self.opts.always_task_return:
      maxflat = MAX_FLAT_RESULTS
    else:
      maxflat = MAX_FLAT_PARAMS
    ts = self.ft.result_types()
    cx = LiftLowerContext(self.opts, self.inst, self)
    vs = lift_flat_values(cx, maxflat, CoreValueIter(flat_results), ts)
    self.on_return(vs)
    self.on_return = None
```
The maximum flattened core wasm values depends on whether this is a normal
synchronous call (in which return values are returned by core wasm) or a newer
async or synchronous-using-`always-task-return` call, in which case return
values are passed as parameters to `canon task.return`.

Lastly, the `Task.exit` method is called when the task has signalled that it
intends to exit. This method guards that the various obligations of the callee
implied by the Canonical ABI have in fact been met and also performs final
bookkeeping that matches initial bookkeeping performed by `enter`. Lastly, when
a `Task` exits, it attempts to start another pending task which, in particular,
may be a synchronous task unblocked by the clearing of `calling_sync_export`.
```python
  def exit(self):
    assert(Task.current.locked())
    trap_if(self.on_return)
    assert(self.num_borrows == 0)
    if self.opts.sync:
      assert(self.inst.calling_sync_export)
      self.inst.calling_sync_export = False
    self.maybe_start_pending_task()
```


#### Waitable State

A "waitable" is anything that can be stored in the component instance's
`waitables` table. Currently, there are 5 different kinds of waitables:
[subtasks](Async.md#structured-concurrency) and the 4 combinations of the
[readable and writable ends of futures and streams](Async.md#streams-and-futures).

Waitables deliver "events" which are values of the following `EventTuple` type.
The two `int` "payload" fields of `EventTuple` store core wasm `i32`s and are
to be interpreted based on the `EventCode`. The meaning of the different
`EventCode`s and their payloads will be introduced incrementally below by the
code that produces the events (specifically, in `subtask_event` and
`copy_event`).
```python
class CallState(IntEnum):
  STARTING = 1
  STARTED = 2
  RETURNED = 3

class EventCode(IntEnum):
  NONE = 0
  CALL_STARTING = CallState.STARTING
  CALL_STARTED = CallState.STARTED
  CALL_RETURNED = CallState.RETURNED
  STREAM_READ = 5
  STREAM_WRITE = 6
  FUTURE_READ = 7
  FUTURE_WRITE = 8

EventTuple = tuple[EventCode, int, int]
```

The `Waitable` class factors out the state and behavior common to all 5 kinds
of waitables, which are each defined as subclasses of `Waitable` below. Every
`Waitable` can store at most one pending event in its `pending_event` field
which will be delivered to core wasm as soon as the core wasm code explicitly
waits on this `Waitable` (which may take an arbitrarily long time). A
`pending_event` is represented in the Python code below as a *closure* so that
the closure can specify behaviors that trigger *right before* events are
delivered to core wasm and so that the closure can compute the event based on
the state of the world at delivery time (as opposed to when `pending_event` was
first set). Currently, `pending_event` holds a closure of either the
`subtask_event` or `copy_event` functions defined below. An optimizing
implementation would avoid closure allocation by inlining a union containing
the closure fields directly in the `Waitable` element of the `waitables` table.

A waitable can belong to at most one "waitable set" (defined next) which is
referred to by the `maybe_waitable_set` field. A `Waitable`'s `pending_event`
is delivered when core wasm code waits on a task's waitable set (via
`task.wait` or, when using `callback`, by returning to the event loop). The
`maybe_has_pending_event` field of `WaitableSet` stores an [`asyncio.Event`]
boolean which is used to wait for *any* `Waitable` element to make progress. As
the name implies, `maybe_has_pending_event` is allowed to have false positives
(but not false negatives) and thus it's not `clear()`ed even when a
`Waitable`'s `pending_event` is cleared (because other `Waitable`s in the set
may still have a pending event).

In addition to being waited on as a member of a task, a `Waitable` can also be
waited on individually (e.g., as part of a synchronous `stream.cancel-read`).
This is enabled by the `has_pending_event_` field which stores an
[`asyncio.Event`] boolean that `is_set()` iff `pending_event` is set.

Based on all this, the `Waitable` class is defined as follows:
```python
class Waitable:
  pending_event: Optional[Callable[[], EventTuple]]
  has_pending_event_: asyncio.Event
  maybe_waitable_set: Optional[WaitableSet]

  def __init__(self):
    self.pending_event = None
    self.has_pending_event_ = asyncio.Event()
    self.maybe_waitable_set = None

  def set_event(self, pending_event):
    self.pending_event = pending_event
    self.has_pending_event_.set()
    if self.maybe_waitable_set:
      self.maybe_waitable_set.maybe_has_pending_event.set()

  def has_pending_event(self):
    assert(self.has_pending_event_.is_set() == bool(self.pending_event))
    return self.has_pending_event_.is_set()

  async def wait_for_pending_event(self):
    return await self.has_pending_event_.wait()

  def get_event(self) -> EventTuple:
    assert(self.has_pending_event())
    pending_event = self.pending_event
    self.pending_event = None
    self.has_pending_event_.clear()
    return pending_event()

  def join(self, maybe_waitable_set):
    if self.maybe_waitable_set:
      self.maybe_waitable_set.elems.remove(self)
    self.maybe_waitable_set = maybe_waitable_set
    if maybe_waitable_set:
      maybe_waitable_set.elems.append(self)
      if self.has_pending_event():
        maybe_waitable_set.maybe_has_pending_event.set()

  def drop(self):
    assert(not self.has_pending_event())
    self.join(None)
```

A "waitable set" contains a collection of waitables that can be waited on or
polled for *any* element to make progress. Although the `WaitableSet` class
below represents `elems` as a `list` and implements `poll` with an O(n) search,
because a waitable can be associated with at most one set and can contain at
most one pending event, a real implementation could instead store a list of
waitables-with-pending-events as a linked list embedded directly in the
`Waitable` table element to avoid the separate allocation while providing O(1)
polling.
```python
class WaitableSet:
  elems: list[Waitable]
  maybe_has_pending_event: asyncio.Event
  num_waiting: int

  def __init__(self):
    self.elems = []
    self.maybe_has_pending_event = asyncio.Event()
    self.num_waiting = 0

  async def wait(self) -> EventTuple:
    self.num_waiting += 1
    while True:
      await self.maybe_has_pending_event.wait()
      if (e := self.poll()):
        self.num_waiting -= 1
        return e

  def poll(self) -> Optional[EventTuple]:
    random.shuffle(self.elems)
    for w in self.elems:
      assert(self is w.maybe_waitable_set)
      if w.has_pending_event():
        assert(self.maybe_has_pending_event.is_set())
        return w.get_event()
    self.maybe_has_pending_event.clear()
    return None

  def drop(self):
    trap_if(len(self.elems) > 0)
    trap_if(self.num_waiting > 0)
```
The `WaitableSet.drop` method traps if dropped while it still contains elements
(whose `Waitable.waitable_set` field would become dangling) or if it is being
waited-upon by another `Task`.

Note: the `random.shuffle` in `poll` is meant to give runtimes the semantic
freedom to schedule delivery of events non-deterministically (e.g., taking into
account priorities); runtimes do not have to literally randomize event
delivery.


#### Subtask State

While `canon_lift` creates `Task` objects when called, `canon_lower` creates
`Subtask` objects when called. The `Subtask` class is simpler than `Task` and
only manages a few fields of state that are relevant to the caller. As with
`Task`, this section will introduce `Subtask` incrementally, starting with its
fields and initialization:
```python
class Subtask(Waitable):
  state: CallState
  lenders: list[ResourceHandle]
  finished: bool
  supertask: Optional[Task]

  def __init__(self):
    self.state = CallState.STARTING
    self.lenders = []
    self.finished = False
    self.supertask = None
```
The `state` field of `Subtask` holds a `CallState` enum value (defined above as
part of the definition of `EventCode`) that describes the callee's current
state along the linear progression from [`STARTING`](Async.md#backpressure) to
`STARTED` to [`RETURNED`](Async.md#returning).

Although `Subtask` derives `Waitable`, `__init__` does not initialize the
`Waitable` base object. Instead, the `Waitable` base is only initialized when
the `Subtask` is added to the component instance's `waitables` table which in
turn only happens if the call is `async` *and* blocks. In this case, the
`Subtask.add_to_waitables` method is called:
```python
  def add_to_waitables(self, task):
    assert(not self.supertask)
    self.supertask = task
    Waitable.__init__(self)
    return task.inst.waitables.add(self)
```

The `Subtask.add_lender` method is called by `lift_borrow` (below). This method
increments the `num_lends` counter on the handle being lifted, which is guarded
to be zero by `canon_resource_drop` (below). The `Subtask.finish` method is
called when the subtask returns its value to the caller, at which point all the
borrowed handles are logically returned to the caller by decrementing all the
`num_lend` counts that were initially incremented.
```python
  def add_lender(self, lending_handle):
    assert(not self.finished and self.state != CallState.RETURNED)
    lending_handle.num_lends += 1
    self.lenders.append(lending_handle)

  def finish(self):
    assert(not self.finished and self.state == CallState.RETURNED)
    for h in self.lenders:
      h.num_lends -= 1
    self.finished = True
```
Note, the `lenders` list usually has a fixed size (in all cases except when a
function signature has `borrow`s in `list`s or `stream`s) and thus can be
stored inline in the native stack frame.

The `Subtask.drop` method is only called for `Subtask`s that have been
`add_to_waitables()`ed and checks that the callee has been allowed to return
its value to the caller.
```python
  def drop(self):
    trap_if(not self.finished)
    assert(self.state == CallState.RETURNED)
    Waitable.drop(self)
```


#### Stream State

Values of `stream` type are represented in the Canonical ABI as `i32` indices
into the component instance's `waitables` table referring to either the
[readable or writable end](Async.md#streams-and-futures) of a stream. Reading
from the readable end of a stream is achieved by calling `stream.read` and
supplying a `WritableBuffer`. Conversely, writing to the writable end of a
stream is achieved by calling `stream.write` and supplying a `ReadableBuffer`.
The runtime waits until both a readable and writable buffer have been supplied
and then performs a direct copy between the two buffers. This rendezvous-based
design avoids the need for an intermediate buffer and copy (unlike, e.g., a
Unix pipe; a Unix pipe would instead be implemented as a resource type owning
the buffer memory and *two* streams; on going in and one coming out).

As with functions and buffers, native host code can be on either side of a
stream. Thus, streams are defined in terms of an abstract interface that can be
implemented and consumed by wasm or host code (with all {wasm,host} pairings
being possible and well-defined). Since a `stream` in a function parameter or
result type always represents the transfer of the *readable* end of a stream,
the abstract stream interface is `ReadableStream` and allows a (wasm or host)
client to asynchronously read multiple values from a (wasm or host) producer.
(The absence of a dual `WritableStream` abstract interface reflects the fact
that there is no Component Model type for passing the writable end of a
stream.)
```python
RevokeBuffer = Callable[[], None]
OnPartialCopy = Callable[RevokeBuffer, None]
OnCopyDone = Callable[[], None]

class ReadableStream:
  t: ValType
  read: Callable[[WritableBuffer, OnPartialCopy, OnCopyDone], Literal['done','blocked']]
  cancel: Callable[[], None]
  close: Callable[[Optional[ErrorContext]]]
  closed: Callable[[], bool]
  closed_with: Callable[[], Optional[ErrorContext]]
```
The key operation is `read` which works as follows:
* `read` is non-blocking, returning `'blocked'` if it would have blocked.
* The `On*` callbacks are only called *after* `read` returns `'blocked'`.
* `OnCopyDone` is called to indicate that the caller has regained ownership of
  the buffer.
* `OnPartialCopy` is called to indicate a partial write has been made to the
  buffer, but there may be further writes made in the future, so the caller
  has *not* regained ownership of the buffer.
* The `RevokeBuffer` callback passed to `OnPartialCopy` allows the caller
  of `read` to *synchronously* regain ownership of the buffer.
* `cancel` is also non-blocking, but does **not** guarantee that ownership of
  the buffer has been returned; `cancel` only lets the caller *request* that
  `read` call one of the `On*` callbacks ASAP (which may or may not happen
  during `cancel`).
* The client may not call `read` or `close` while there is still an unfinished
  `read` of the same `ReadableStream`.

The `On*` callbacks are a spec-internal detail used to specify the allowed
concurrent behaviors of `stream.{read,write}` and not exposed directly to core
wasm code. Specifically, the point of the `On*` callbacks is to specify that
*multiple* writes are allowed into the same `WritableBuffer` up until the point
where either the buffer is full (at which point `OnCopyDone` is called) or the
calling core wasm code receives the `STREAM_READ` progress event (in which case
`RevokeBuffer` is called). This reduces the number of task-switches required
by the spec, particularly when streaming between two components.

The `ReadableStreamGuestImpl` class implements `ReadableStream` for streams
created by wasm (via `stream.new`) and tracks the common state shared by both
the readable and writable ends of streams (defined below). Introducing the
class in chunks, starting with the fields and initialization:
```python
class ReadableStreamGuestImpl(ReadableStream):
  impl: ComponentInstance
  closed_: bool
  maybe_errctx: Optional[ErrorContext]
  pending_buffer: Optional[Buffer]
  pending_on_partial_copy: Optional[OnPartialCopy]
  pending_on_copy_done: Optional[OnCopyDone]

  def __init__(self, t, inst):
    self.t = t
    self.impl = inst
    self.closed_ = False
    self.maybe_errctx = None
    self.reset_pending()

  def reset_pending(self):
    self.pending_buffer = None
    self.pending_on_partial_copy = None
    self.pending_on_copy_done = None
```
The `impl` field records the component instance that created this stream and is
used by `lower_stream` below.

If set, the `pending_*` fields record the `Buffer` and `On*` callbacks of a
`read` or `write` that is waiting to rendezvous with a complementary `write` or
`read`. Closing the readable or writable end of a stream or cancelling a `read`
or `write` notifies any pending `read` or `write` via its `OnCopyDone`
callback, which lets the other side know that ownership of the `Buffer` has
been returned:
```python
  def reset_and_notify_pending(self):
    pending_on_copy_done = self.pending_on_copy_done
    self.reset_pending()
    pending_on_copy_done()

  def cancel(self):
    self.reset_and_notify_pending()

  def close(self, maybe_errctx):
    if not self.closed_:
      self.closed_ = True
      self.maybe_errctx = maybe_errctx
      if self.pending_buffer:
        self.reset_and_notify_pending()

  def closed(self):
    return self.closed_

  def closed_with(self):
    assert(self.closed_)
    return self.maybe_errctx
```
While the abstract `ReadableStream` interface *allows* `cancel` to return
without having returned ownership of the buffer (which, in general, is
necessary for [various][OIO] [host][io_uring] APIs), when *wasm* is
implementing the stream, `cancel` always returns ownership of the buffer
immediately.

Note that `cancel` and `close` notify in opposite directions:
* `cancel` *must* be called on a readable or writable end with an operation
  pending, and thus `cancel` notifies the same end that called it.
* `close` *must not* be called on a readable or writable end with an operation
  pending, and thus `close` notifies the opposite end.

Finally, the meat of the class is the `read` method that is called through the
abstract `ReadableStream` interface (by the host or another component). There
is also a symmetric `write` method that follows the same rules as `read`,
but in the opposite direction. Both are implemented by a single underlying
`copy` method parameterized by the direction of the copy:
```python
  def read(self, dst, on_partial_copy, on_copy_done):
    return self.copy(dst, on_partial_copy, on_copy_done, self.pending_buffer, dst)

  def write(self, src, on_partial_copy, on_copy_done):
    return self.copy(src, on_partial_copy, on_copy_done, src, self.pending_buffer)

  def copy(self, buffer, on_partial_copy, on_copy_done, src, dst):
    if self.closed_:
      return 'done'
    elif not self.pending_buffer:
      self.pending_buffer = buffer
      self.pending_on_partial_copy = on_partial_copy
      self.pending_on_copy_done = on_copy_done
      return 'blocked'
    else:
      ncopy = min(src.remain(), dst.remain())
      assert(ncopy > 0)
      dst.write(src.read(ncopy))
      if self.pending_buffer.remain() > 0:
        self.pending_on_partial_copy(self.reset_pending)
      else:
        self.reset_and_notify_pending()
      return 'done'
```

Given the above, we can define the `{Readable,Writable}StreamEnd` classes that
are actually stored in the `waitables` table. The classes are almost entirely
symmetric, with the only difference being that `WritableStreamEnd` has an
additional `paired` boolean field that is used by `{lift,lower}_stream` below
to ensure that there is at most one readable end of a stream. The `copying`
field tracks whether there is an asynchronous read or write in progress and is
maintained by the definitions of `stream.{read,write}` below. Importantly,
`paired`, `copying`, and the inherited fields of `Waitable` are per-*end*, not
per-*stream* (unlike the fields of `ReadableStreamGuestImpl` shown above, which
are per-stream and shared by both ends via their common `stream` field).
```python
class StreamEnd(Waitable):
  stream: ReadableStream
  copying: bool

  def __init__(self, stream):
    Waitable.__init__(self)
    self.stream = stream
    self.copying = False

  def drop(self, maybe_errctx):
    trap_if(self.copying)
    self.stream.close(maybe_errctx)
    Waitable.drop(self)

class ReadableStreamEnd(StreamEnd):
  def copy(self, dst, on_partial_copy, on_copy_done):
    return self.stream.read(dst, on_partial_copy, on_copy_done)

class WritableStreamEnd(StreamEnd):
  paired: bool = False
  def copy(self, src, on_partial_copy, on_copy_done):
    return self.stream.write(src, on_partial_copy, on_copy_done)
```
Dropping a stream end from the `waitables` table while an asynchronous read or
write is in progress traps since the async read or write cannot be cancelled
without blocking and `drop` (called by `stream.close-{readable,writable}`) is
synchronous and non-blocking. This means that client code must take care to
wait for these operations to finish before closing.

The `{Readable,Writable}StreamEnd.copy` method is called polymorphically by the
shared definition of `stream.{read,write}` below. While the static type of
`StreamEnd.stream` is `ReadableStream`, a `WritableStreamEnd` always points to
a `ReadableStreamGuestImpl` object which is why `WritableStreamEnd.copy` can
unconditionally call `stream.write`.


#### Future State

Given the above definitions for `stream`, `future` can be simply defined as a
`stream` that transmits only 1 value before automatically closing itself. This
can be achieved by simply wrapping the `on_copy_done` callback (defined above)
and closing once a value has been read-from or written-to the given buffer:
```python
class FutureEnd(StreamEnd):
  def close_after_copy(self, copy_op, buffer, on_copy_done):
    assert(buffer.remain() == 1)
    def on_copy_done_wrapper():
      if buffer.remain() == 0:
        self.stream.close(maybe_errctx = None)
      on_copy_done()
    ret = copy_op(buffer, on_partial_copy = None, on_copy_done = on_copy_done_wrapper)
    if ret == 'done' and buffer.remain() == 0:
      self.stream.close(maybe_errctx = None)
    return ret

class ReadableFutureEnd(FutureEnd):
  def copy(self, dst, on_partial_copy, on_copy_done):
    return self.close_after_copy(self.stream.read, dst, on_copy_done)

class WritableFutureEnd(FutureEnd):
  paired: bool = False
  def copy(self, src, on_partial_copy, on_copy_done):
    return self.close_after_copy(self.stream.write, src, on_copy_done)
  def drop(self, maybe_errctx):
    trap_if(not self.stream.closed() and not maybe_errctx)
    FutureEnd.drop(self, maybe_errctx)
```
The `future.{read,write}` built-ins fix the buffer length to `1`, ensuring the
`assert(buffer.remain() == 1)` holds. Because of this, there are no partial
copies and `on_partial_copy` is never called.

The additional `trap_if` in `WritableFutureEnd.drop` ensures that the only
valid way close a future without writing its value is to close it in error.


### Despecialization

[In the explainer][Type Definitions], component value types are classified as
either *fundamental* or *specialized*, where the specialized value types are
defined by expansion into fundamental value types. In most cases, the canonical
ABI of a specialized value type is the same as its expansion so, to avoid
repetition, the other definitions below use the following `despecialize`
function to replace specialized value types with their expansion:
```python
def despecialize(t):
  match t:
    case TupleType(ts)       : return RecordType([ FieldType(str(i), t) for i,t in enumerate(ts) ])
    case EnumType(labels)    : return VariantType([ CaseType(l, None) for l in labels ])
    case OptionType(t)       : return VariantType([ CaseType("none", None), CaseType("some", t) ])
    case ResultType(ok, err) : return VariantType([ CaseType("ok", ok), CaseType("error", err) ])
    case _                   : return t
```
The specialized value types `string` and `flags` are missing from this list
because they are given specialized canonical ABI representations distinct from
their respective expansions.


### Type Predicates

The `contains_borrow` and `contains_async_value` predicates return whether the
given type contains a `borrow` or `future/`stream`, respectively.
```python
def contains_borrow(t):
  return contains(t, lambda u: isinstance(u, BorrowType))

def contains_async_value(t):
  return contains(t, lambda u: isinstance(u, StreamType | FutureType))

def contains(t, p):
  t = despecialize(t)
  match t:
    case None:
      return False
    case PrimValType() | OwnType() | BorrowType():
      return p(t)
    case ListType(u) | StreamType(u) | FutureType(u):
      return p(t) or contains(u, p)
    case RecordType(fields):
      return p(t) or any(contains(f.t, p) for f in fields)
    case VariantType(cases):
      return p(t) or any(contains(c.t, p) for c in cases)
    case FuncType():
      return any(p(u) for u in t.param_types() + t.result_types())
    case _:
      assert(False)
```

### Alignment

Each value type is assigned an [alignment] which is used by subsequent
Canonical ABI definitions. Presenting the definition of `alignment` piecewise,
we start with the top-level case analysis:
```python
def alignment(t):
  match despecialize(t):
    case BoolType()                  : return 1
    case S8Type() | U8Type()         : return 1
    case S16Type() | U16Type()       : return 2
    case S32Type() | U32Type()       : return 4
    case S64Type() | U64Type()       : return 8
    case F32Type()                   : return 4
    case F64Type()                   : return 8
    case CharType()                  : return 4
    case StringType()                : return 4
    case ErrorContextType()          : return 4
    case ListType(t, l)              : return alignment_list(t, l)
    case RecordType(fields)          : return alignment_record(fields)
    case VariantType(cases)          : return alignment_variant(cases)
    case FlagsType(labels)           : return alignment_flags(labels)
    case OwnType() | BorrowType()    : return 4
    case StreamType() | FutureType() : return 4
```

List alignment is the same as tuple alignment when the length is fixed and
otherwise uses the alignment of pointers.
```python
def alignment_list(elem_type, maybe_length):
  if maybe_length is not None:
    return alignment(elem_type)
  return 4
```

Record alignment is tuple alignment, with the definitions split for reuse below:
```python
def alignment_record(fields):
  a = 1
  for f in fields:
    a = max(a, alignment(f.t))
  return a
```

As an optimization, `variant` discriminants are represented by the smallest integer
covering the number of cases in the variant (with cases numbered in order from
`0` to `len(cases)-1`). Depending on the payload type, this can allow more
compact representations of variants in memory. This smallest integer type is
selected by the following function, used above and below:
```python
def alignment_variant(cases):
  return max(alignment(discriminant_type(cases)), max_case_alignment(cases))

def discriminant_type(cases):
  n = len(cases)
  assert(0 < n < (1 << 32))
  match math.ceil(math.log2(n)/8):
    case 0: return U8Type()
    case 1: return U8Type()
    case 2: return U16Type()
    case 3: return U32Type()

def max_case_alignment(cases):
  a = 1
  for c in cases:
    if c.t is not None:
      a = max(a, alignment(c.t))
  return a
```

As an optimization, `flags` are represented as packed bit-vectors. Like variant
discriminants, `flags` use the smallest integer that fits all the bits, falling
back to sequences of `i32`s when there are more than 32 flags.
```python
def alignment_flags(labels):
  n = len(labels)
  assert(0 < n <= 32)
  if n <= 8: return 1
  if n <= 16: return 2
  return 4
```


### Element Size

Each value type is also assigned an `elem_size` which is the number of bytes
used when values of the type are stored as elements of a `list`. Having this
byte size be a static property of the type instead of attempting to use a
variable-length element-encoding scheme both simplifies the implementation and
maps well to languages which represent `list`s as random-access arrays. Empty
types, such as records with no fields, are not permitted, to avoid
complications in source languages.
```python
def elem_size(t):
  match despecialize(t):
    case BoolType()                  : return 1
    case S8Type() | U8Type()         : return 1
    case S16Type() | U16Type()       : return 2
    case S32Type() | U32Type()       : return 4
    case S64Type() | U64Type()       : return 8
    case F32Type()                   : return 4
    case F64Type()                   : return 8
    case CharType()                  : return 4
    case StringType()                : return 8
    case ErrorContextType()          : return 4
    case ListType(t, l)              : return elem_size_list(t, l)
    case RecordType(fields)          : return elem_size_record(fields)
    case VariantType(cases)          : return elem_size_variant(cases)
    case FlagsType(labels)           : return elem_size_flags(labels)
    case OwnType() | BorrowType()    : return 4
    case StreamType() | FutureType() : return 4

def elem_size_list(elem_type, maybe_length):
  if maybe_length is not None:
    return maybe_length * elem_size(elem_type)
  return 8

def elem_size_record(fields):
  s = 0
  for f in fields:
    s = align_to(s, alignment(f.t))
    s += elem_size(f.t)
  assert(s > 0)
  return align_to(s, alignment_record(fields))

def align_to(ptr, alignment):
  return math.ceil(ptr / alignment) * alignment

def elem_size_variant(cases):
  s = elem_size(discriminant_type(cases))
  s = align_to(s, max_case_alignment(cases))
  cs = 0
  for c in cases:
    if c.t is not None:
      cs = max(cs, elem_size(c.t))
  s += cs
  return align_to(s, alignment_variant(cases))

def elem_size_flags(labels):
  n = len(labels)
  assert(0 < n <= 32)
  if n <= 8: return 1
  if n <= 16: return 2
  return 4
```

### Loading

The `load` function defines how to read a value of a given value type `t`
out of linear memory starting at offset `ptr`, returning the value represented
as a Python value. Presenting the definition of `load` piecewise, we start with
the top-level case analysis:
```python
def load(cx, ptr, t):
  assert(ptr == align_to(ptr, alignment(t)))
  assert(ptr + elem_size(t) <= len(cx.opts.memory))
  match despecialize(t):
    case BoolType()         : return convert_int_to_bool(load_int(cx, ptr, 1))
    case U8Type()           : return load_int(cx, ptr, 1)
    case U16Type()          : return load_int(cx, ptr, 2)
    case U32Type()          : return load_int(cx, ptr, 4)
    case U64Type()          : return load_int(cx, ptr, 8)
    case S8Type()           : return load_int(cx, ptr, 1, signed = True)
    case S16Type()          : return load_int(cx, ptr, 2, signed = True)
    case S32Type()          : return load_int(cx, ptr, 4, signed = True)
    case S64Type()          : return load_int(cx, ptr, 8, signed = True)
    case F32Type()          : return decode_i32_as_float(load_int(cx, ptr, 4))
    case F64Type()          : return decode_i64_as_float(load_int(cx, ptr, 8))
    case CharType()         : return convert_i32_to_char(cx, load_int(cx, ptr, 4))
    case StringType()       : return load_string(cx, ptr)
    case ErrorContextType() : return lift_error_context(cx, load_int(cx, ptr, 4))
    case ListType(t, l)     : return load_list(cx, ptr, t, l)
    case RecordType(fields) : return load_record(cx, ptr, fields)
    case VariantType(cases) : return load_variant(cx, ptr, cases)
    case FlagsType(labels)  : return load_flags(cx, ptr, labels)
    case OwnType()          : return lift_own(cx, load_int(cx, ptr, 4), t)
    case BorrowType()       : return lift_borrow(cx, load_int(cx, ptr, 4), t)
    case StreamType(t)      : return lift_stream(cx, load_int(cx, ptr, 4), t)
    case FutureType(t)      : return lift_future(cx, load_int(cx, ptr, 4), t)
```

Integers are loaded directly from memory, with their high-order bit interpreted
according to the signedness of the type.
```python
def load_int(cx, ptr, nbytes, signed = False):
  return int.from_bytes(cx.opts.memory[ptr : ptr+nbytes], 'little', signed = signed)
```

Integer-to-boolean conversions treats `0` as `false` and all other bit-patterns
as `true`:
```python
def convert_int_to_bool(i):
  assert(i >= 0)
  return bool(i)
```

Floats are loaded directly from memory, with the sign and payload information
of NaN values discarded. Consequently, there is only one unique NaN value per
floating-point type. This reflects the practical reality that some languages
and protocols do not preserve these bits. In the Python code below, this is
expressed as canonicalizing NaNs to a particular bit pattern.

See the comments about lowering of float values for a discussion of possible
optimizations.
```python
DETERMINISTIC_PROFILE = False # or True
CANONICAL_FLOAT32_NAN = 0x7fc00000
CANONICAL_FLOAT64_NAN = 0x7ff8000000000000

def canonicalize_nan32(f):
  if math.isnan(f):
    f = core_f32_reinterpret_i32(CANONICAL_FLOAT32_NAN)
    assert(math.isnan(f))
  return f

def canonicalize_nan64(f):
  if math.isnan(f):
    f = core_f64_reinterpret_i64(CANONICAL_FLOAT64_NAN)
    assert(math.isnan(f))
  return f

def decode_i32_as_float(i):
  return canonicalize_nan32(core_f32_reinterpret_i32(i))

def decode_i64_as_float(i):
  return canonicalize_nan64(core_f64_reinterpret_i64(i))

def core_f32_reinterpret_i32(i):
  return struct.unpack('<f', struct.pack('<I', i))[0] # f32.reinterpret_i32

def core_f64_reinterpret_i64(i):
  return struct.unpack('<d', struct.pack('<Q', i))[0] # f64.reinterpret_i64
```

An `i32` is converted to a `char` (a [Unicode Scalar Value]) by dynamically
testing that its unsigned integral value is in the valid [Unicode Code Point]
range and not a [Surrogate]:
```python
def convert_i32_to_char(cx, i):
  assert(i >= 0)
  trap_if(i >= 0x110000)
  trap_if(0xD800 <= i <= 0xDFFF)
  return chr(i)
```

Strings are loaded from two `i32` values: a pointer (offset in linear memory)
and a number of bytes. There are three supported string encodings in [`canonopt`]:
[UTF-8], [UTF-16] and `latin1+utf16`. This last options allows a *dynamic*
choice between [Latin-1] and UTF-16, indicated by the high bit of the second
`i32`. String values include their original encoding and byte length as a
"hint" that enables `store_string` (defined below) to make better up-front
allocation size choices in many cases. Thus, the value produced by
`load_string` isn't simply a Python `str`, but a *tuple* containing a `str`,
the original encoding and the original byte length.
```python
String = tuple[str, str, int]

def load_string(cx, ptr) -> String:
  begin = load_int(cx, ptr, 4)
  tagged_code_units = load_int(cx, ptr + 4, 4)
  return load_string_from_range(cx, begin, tagged_code_units)

UTF16_TAG = 1 << 31

def load_string_from_range(cx, ptr, tagged_code_units) -> String:
  match cx.opts.string_encoding:
    case 'utf8':
      alignment = 1
      byte_length = tagged_code_units
      encoding = 'utf-8'
    case 'utf16':
      alignment = 2
      byte_length = 2 * tagged_code_units
      encoding = 'utf-16-le'
    case 'latin1+utf16':
      alignment = 2
      if bool(tagged_code_units & UTF16_TAG):
        byte_length = 2 * (tagged_code_units ^ UTF16_TAG)
        encoding = 'utf-16-le'
      else:
        byte_length = tagged_code_units
        encoding = 'latin-1'

  trap_if(ptr != align_to(ptr, alignment))
  trap_if(ptr + byte_length > len(cx.opts.memory))
  try:
    s = cx.opts.memory[ptr : ptr+byte_length].decode(encoding)
  except UnicodeError:
    trap()

  return (s, cx.opts.string_encoding, tagged_code_units)
```

Error context values are lifted directly from the per-component-instance
`error_contexts` table:
```python
def lift_error_context(cx, i):
  return cx.inst.error_contexts.get(i)
```

Lists and records are loaded by recursively loading their elements/fields:
```python
def load_list(cx, ptr, elem_type, maybe_length):
  if maybe_length is not None:
    return load_list_from_valid_range(cx, ptr, maybe_length, elem_type)
  begin = load_int(cx, ptr, 4)
  length = load_int(cx, ptr + 4, 4)
  return load_list_from_range(cx, begin, length, elem_type)

def load_list_from_range(cx, ptr, length, elem_type):
  trap_if(ptr != align_to(ptr, alignment(elem_type)))
  trap_if(ptr + length * elem_size(elem_type) > len(cx.opts.memory))
  return load_list_from_valid_range(cx, ptr, length, elem_type)

def load_list_from_valid_range(cx, ptr, length, elem_type):
  a = []
  for i in range(length):
    a.append(load(cx, ptr + i * elem_size(elem_type), elem_type))
  return a

def load_record(cx, ptr, fields):
  record = {}
  for field in fields:
    ptr = align_to(ptr, alignment(field.t))
    record[field.label] = load(cx, ptr, field.t)
    ptr += elem_size(field.t)
  return record
```
As a technical detail: the `align_to` in the loop in `load_record` is
guaranteed to be a no-op on the first iteration because the record as
a whole starts out aligned (as asserted at the top of `load`).

Variants are loaded using the order of the cases in the type to determine the
case index, assigning `0` to the first case, `1` to the next case, etc.
While the code below appears to perform case-label lookup at runtime, a normal
implementation can build the appropriate index tables at compile-time so that
variant-passing is always O(1) and not involving string operations.
```python
def load_variant(cx, ptr, cases):
  disc_size = elem_size(discriminant_type(cases))
  case_index = load_int(cx, ptr, disc_size)
  ptr += disc_size
  trap_if(case_index >= len(cases))
  c = cases[case_index]
  ptr = align_to(ptr, max_case_alignment(cases))
  if c.t is None:
    return { c.label: None }
  return { c.label: load(cx, ptr, c.t) }
```

Flags are converted from a bit-vector to a dictionary whose keys are
derived from the ordered labels of the `flags` type. The code here takes
advantage of Python's support for integers of arbitrary width.
```python
def load_flags(cx, ptr, labels):
  i = load_int(cx, ptr, elem_size_flags(labels))
  return unpack_flags_from_int(i, labels)

def unpack_flags_from_int(i, labels):
  record = {}
  for l in labels:
    record[l] = bool(i & 1)
    i >>= 1
  return record
```

`own` handles are lifted by removing the handle from the current component
instance's handle table, so that ownership is *transferred* to the lowering
component. The lifting operation fails if unique ownership of the handle isn't
possible, for example if the index was actually a `borrow` or if the `own`
handle is currently being lent out as borrows.
```python
def lift_own(cx, i, t):
  h = cx.inst.resources.remove(i)
  trap_if(h.rt is not t.rt)
  trap_if(h.num_lends != 0)
  trap_if(not h.own)
  return h.rep
```
The abstract lifted value for handle types is currently just the internal
resource representation `i32`, which is kept opaque from the receiving
component (it's stored in the handle table and only accessed indirectly via
index). (This assumes that resource representations are immutable. If
representations were to become mutable, the address of the mutable cell would
be passed as the lifted value instead.)

In contrast to `own`, `borrow` handles are lifted by reading the representation
from the source handle, leaving the source handle intact in the current
component instance's handle table:
```python
def lift_borrow(cx, i, t):
  assert(isinstance(cx.borrow_scope, Subtask))
  h = cx.inst.resources.get(i)
  trap_if(h.rt is not t.rt)
  cx.borrow_scope.add_lender(h)
  return h.rep
```
The `Subtask.add_lender` participates in the enforcement of the dynamic borrow
rules, which keep the source handle alive until the end of the call (as a
conservative upper bound on how long the `borrow` handle can be held). Note
that `add_lender` is called for borrowed source handles so that they must be
kept alive until the subtask completes, which in turn prevents the current task
from `task.return`ing while its non-returned subtask still holds a
transitively-borrowed handle.

Streams and futures are lifted in almost the same way, with the only difference
being that it is a dynamic error to attempt to lift a `future` that has already
been successfully read (which will leave it `closed()`):
```python
def lift_stream(cx, i, t):
  return lift_async_value(ReadableStreamEnd, WritableStreamEnd, cx, i, t)

def lift_future(cx, i, t):
  v = lift_async_value(ReadableFutureEnd, WritableFutureEnd, cx, i, t)
  trap_if(v.closed())
  return v

def lift_async_value(ReadableEndT, WritableEndT, cx, i, t):
  assert(not contains_borrow(t))
  e = cx.inst.waitables.get(i)
  match e:
    case ReadableEndT():
      trap_if(e.copying)
      cx.inst.waitables.remove(i)
    case WritableEndT():
      trap_if(e.paired)
      e.paired = True
    case _:
      trap()
  trap_if(e.stream.t != t)
  return e.stream
```
Since the `waitables` table is heterogeneous, dynamic checks are
necessary to ensure that `i` index actually refers to stream/future end
of the correct type.

Lifting the readable end (of a stream or future) transfers ownership of the
readable end and traps if a read was in progress (which would now be dangling).

Lifting the writable end of a stream leaves the writable end in place (allowing
there to be a write in progress) and shares the writable end's contained
`ReadableStreamGuestImpl` object with the readable end created by
`lower_stream`, pairing the two ends together. As an invariant, each stream can
have at most one readable and writable end, so the `paired` field of
`Writable{Stream,Future}End` is used to track whether there is already a
readable end and trapping if another would be created.


### Storing

The `store` function defines how to write a value `v` of a given value type
`t` into linear memory starting at offset `ptr`. Presenting the definition of
`store` piecewise, we start with the top-level case analysis:
```python
def store(cx, v, t, ptr):
  assert(ptr == align_to(ptr, alignment(t)))
  assert(ptr + elem_size(t) <= len(cx.opts.memory))
  match despecialize(t):
    case BoolType()         : store_int(cx, int(bool(v)), ptr, 1)
    case U8Type()           : store_int(cx, v, ptr, 1)
    case U16Type()          : store_int(cx, v, ptr, 2)
    case U32Type()          : store_int(cx, v, ptr, 4)
    case U64Type()          : store_int(cx, v, ptr, 8)
    case S8Type()           : store_int(cx, v, ptr, 1, signed = True)
    case S16Type()          : store_int(cx, v, ptr, 2, signed = True)
    case S32Type()          : store_int(cx, v, ptr, 4, signed = True)
    case S64Type()          : store_int(cx, v, ptr, 8, signed = True)
    case F32Type()          : store_int(cx, encode_float_as_i32(v), ptr, 4)
    case F64Type()          : store_int(cx, encode_float_as_i64(v), ptr, 8)
    case CharType()         : store_int(cx, char_to_i32(v), ptr, 4)
    case StringType()       : store_string(cx, v, ptr)
    case ErrorContextType() : store_int(cx, lower_error_context(cx, v), ptr, 4)
    case ListType(t, l)     : store_list(cx, v, ptr, t, l)
    case RecordType(fields) : store_record(cx, v, ptr, fields)
    case VariantType(cases) : store_variant(cx, v, ptr, cases)
    case FlagsType(labels)  : store_flags(cx, v, ptr, labels)
    case OwnType()          : store_int(cx, lower_own(cx, v, t), ptr, 4)
    case BorrowType()       : store_int(cx, lower_borrow(cx, v, t), ptr, 4)
    case StreamType(t)      : store_int(cx, lower_stream(cx, v, t), ptr, 4)
    case FutureType(t)      : store_int(cx, lower_future(cx, v, t), ptr, 4)
```

Integers are stored directly into memory. Because the input domain is exactly
the integers in range for the given type, no extra range checks are necessary;
the `signed` parameter is only present to ensure that the internal range checks
of `int.to_bytes` are satisfied.
```python
def store_int(cx, v, ptr, nbytes, signed = False):
  cx.opts.memory[ptr : ptr+nbytes] = int.to_bytes(v, nbytes, 'little', signed = signed)
```

Floats are stored directly into memory, with the sign and payload bits of NaN
values modified non-deterministically. This reflects the practical reality that
different languages, protocols and CPUs have different effects on NaNs.

Although this non-determinism is expressed in the Python code below as
generating a "random" NaN bit-pattern, native implementations do not need to
use the same "random" algorithm, or even any random algorithm at all. Hosts
may instead chose to canonicalize to an arbitrary fixed NaN value, or even to
the original value of the NaN before lifting, allowing them to optimize away
both the canonicalization of lifting and the randomization of lowering.

When a host implements the [deterministic profile], NaNs are canonicalized to
a particular NaN bit-pattern.
```python
def maybe_scramble_nan32(f):
  if math.isnan(f):
    if DETERMINISTIC_PROFILE:
      f = core_f32_reinterpret_i32(CANONICAL_FLOAT32_NAN)
    else:
      f = core_f32_reinterpret_i32(random_nan_bits(32, 8))
    assert(math.isnan(f))
  return f

def maybe_scramble_nan64(f):
  if math.isnan(f):
    if DETERMINISTIC_PROFILE:
      f = core_f64_reinterpret_i64(CANONICAL_FLOAT64_NAN)
    else:
      f = core_f64_reinterpret_i64(random_nan_bits(64, 11))
    assert(math.isnan(f))
  return f

def random_nan_bits(total_bits, exponent_bits):
  fraction_bits = total_bits - exponent_bits - 1
  bits = random.getrandbits(total_bits)
  bits |= ((1 << exponent_bits) - 1) << fraction_bits
  bits |= 1 << random.randrange(fraction_bits - 1)
  return bits

def encode_float_as_i32(f):
  return core_i32_reinterpret_f32(maybe_scramble_nan32(f))

def encode_float_as_i64(f):
  return core_i64_reinterpret_f64(maybe_scramble_nan64(f))

def core_i32_reinterpret_f32(f):
  return struct.unpack('<I', struct.pack('<f', f))[0] # i32.reinterpret_f32

def core_i64_reinterpret_f64(f):
  return struct.unpack('<Q', struct.pack('<d', f))[0] # i64.reinterpret_f64
```

The integral value of a `char` (a [Unicode Scalar Value]) is a valid unsigned
`i32` and thus no runtime conversion or checking is necessary:
```python
def char_to_i32(c):
  i = ord(c)
  assert(0 <= i <= 0xD7FF or 0xD800 <= i <= 0x10FFFF)
  return i
```

Storing strings is complicated by the goal of attempting to optimize the
different transcoding cases. In particular, one challenge is choosing the
linear memory allocation size *before* examining the contents of the string.
The reason for this constraint is that, in some settings where single-pass
iterators are involved (host calls and post-MVP [adapter functions]), examining
the contents of a string more than once would require making an engine-internal
temporary copy of the whole string, which the component model specifically aims
not to do. To avoid multiple passes, the canonical ABI instead uses a `realloc`
approach to update the allocation size during the single copy. A blind
`realloc` approach would normally suffer from multiple reallocations per string
(e.g., using the standard doubling-growth strategy). However, as already shown
in `load_string` above, string values come with two useful hints: their
original encoding and byte length. From this hint data, `store_string` can do a
much better job minimizing the number of reallocations.

We start with a case analysis to enumerate all the meaningful encoding
combinations, subdividing the `latin1+utf16` encoding into either `latin1` or
`utf16` based on the `UTF16_BIT` flag set by `load_string`:
```python
def store_string(cx, v: String, ptr):
  begin, tagged_code_units = store_string_into_range(cx, v)
  store_int(cx, begin, ptr, 4)
  store_int(cx, tagged_code_units, ptr + 4, 4)

def store_string_into_range(cx, v: String):
  src, src_encoding, src_tagged_code_units = v

  if src_encoding == 'latin1+utf16':
    if bool(src_tagged_code_units & UTF16_TAG):
      src_simple_encoding = 'utf16'
      src_code_units = src_tagged_code_units ^ UTF16_TAG
    else:
      src_simple_encoding = 'latin1'
      src_code_units = src_tagged_code_units
  else:
    src_simple_encoding = src_encoding
    src_code_units = src_tagged_code_units

  match cx.opts.string_encoding:
    case 'utf8':
      match src_simple_encoding:
        case 'utf8'         : return store_string_copy(cx, src, src_code_units, 1, 1, 'utf-8')
        case 'utf16'        : return store_utf16_to_utf8(cx, src, src_code_units)
        case 'latin1'       : return store_latin1_to_utf8(cx, src, src_code_units)
    case 'utf16':
      match src_simple_encoding:
        case 'utf8'         : return store_utf8_to_utf16(cx, src, src_code_units)
        case 'utf16'        : return store_string_copy(cx, src, src_code_units, 2, 2, 'utf-16-le')
        case 'latin1'       : return store_string_copy(cx, src, src_code_units, 2, 2, 'utf-16-le')
    case 'latin1+utf16':
      match src_encoding:
        case 'utf8'         : return store_string_to_latin1_or_utf16(cx, src, src_code_units)
        case 'utf16'        : return store_string_to_latin1_or_utf16(cx, src, src_code_units)
        case 'latin1+utf16' :
          match src_simple_encoding:
            case 'latin1'   : return store_string_copy(cx, src, src_code_units, 1, 2, 'latin-1')
            case 'utf16'    : return store_probably_utf16_to_latin1_or_utf16(cx, src, src_code_units)
```

The simplest 4 cases above can compute the exact destination size and then copy
with a simply loop (that possibly inflates Latin-1 to UTF-16 by injecting a 0
byte after every Latin-1 byte).
```python
MAX_STRING_BYTE_LENGTH = (1 << 31) - 1

def store_string_copy(cx, src, src_code_units, dst_code_unit_size, dst_alignment, dst_encoding):
  dst_byte_length = dst_code_unit_size * src_code_units
  trap_if(dst_byte_length > MAX_STRING_BYTE_LENGTH)
  ptr = cx.opts.realloc(0, 0, dst_alignment, dst_byte_length)
  trap_if(ptr != align_to(ptr, dst_alignment))
  trap_if(ptr + dst_byte_length > len(cx.opts.memory))
  encoded = src.encode(dst_encoding)
  assert(dst_byte_length == len(encoded))
  cx.opts.memory[ptr : ptr+len(encoded)] = encoded
  return (ptr, src_code_units)
```
The choice of `MAX_STRING_BYTE_LENGTH` constant ensures that the high bit of a
string's byte length is never set, keeping it clear for `UTF16_BIT`.

The 2 cases of transcoding into UTF-8 share an algorithm that starts by
optimistically assuming that each code unit of the source string fits in a
single UTF-8 byte and then, failing that, reallocates to a worst-case size,
finishes the copy, and then finishes with a shrinking reallocation.
```python
def store_utf16_to_utf8(cx, src, src_code_units):
  worst_case_size = src_code_units * 3
  return store_string_to_utf8(cx, src, src_code_units, worst_case_size)

def store_latin1_to_utf8(cx, src, src_code_units):
  worst_case_size = src_code_units * 2
  return store_string_to_utf8(cx, src, src_code_units, worst_case_size)

def store_string_to_utf8(cx, src, src_code_units, worst_case_size):
  assert(src_code_units <= MAX_STRING_BYTE_LENGTH)
  ptr = cx.opts.realloc(0, 0, 1, src_code_units)
  trap_if(ptr + src_code_units > len(cx.opts.memory))
  for i,code_point in enumerate(src):
    if ord(code_point) < 2**7:
      cx.opts.memory[ptr + i] = ord(code_point)
    else:
      trap_if(worst_case_size > MAX_STRING_BYTE_LENGTH)
      ptr = cx.opts.realloc(ptr, src_code_units, 1, worst_case_size)
      trap_if(ptr + worst_case_size > len(cx.opts.memory))
      encoded = src.encode('utf-8')
      cx.opts.memory[ptr+i : ptr+len(encoded)] = encoded[i : ]
      if worst_case_size > len(encoded):
        ptr = cx.opts.realloc(ptr, worst_case_size, 1, len(encoded))
        trap_if(ptr + len(encoded) > len(cx.opts.memory))
      return (ptr, len(encoded))
  return (ptr, src_code_units)
```

Converting from UTF-8 to UTF-16 performs an initial worst-case size allocation
(assuming each UTF-8 byte encodes a whole code point that inflates into a
two-byte UTF-16 code unit) and then does a shrinking reallocation at the end
if multiple UTF-8 bytes were collapsed into a single 2-byte UTF-16 code unit:
```python
def store_utf8_to_utf16(cx, src, src_code_units):
  worst_case_size = 2 * src_code_units
  trap_if(worst_case_size > MAX_STRING_BYTE_LENGTH)
  ptr = cx.opts.realloc(0, 0, 2, worst_case_size)
  trap_if(ptr != align_to(ptr, 2))
  trap_if(ptr + worst_case_size > len(cx.opts.memory))
  encoded = src.encode('utf-16-le')
  cx.opts.memory[ptr : ptr+len(encoded)] = encoded
  if len(encoded) < worst_case_size:
    ptr = cx.opts.realloc(ptr, worst_case_size, 2, len(encoded))
    trap_if(ptr != align_to(ptr, 2))
    trap_if(ptr + len(encoded) > len(cx.opts.memory))
  code_units = int(len(encoded) / 2)
  return (ptr, code_units)
```

The next transcoding case handles `latin1+utf16` encoding, where there general
goal is to fit the incoming string into Latin-1 if possible based on the code
points of the incoming string. The algorithm speculates that all code points
*do* fit into Latin-1 and then falls back to a worst-case allocation size when
a code point is found outside Latin-1. In this fallback case, the
previously-copied Latin-1 bytes are inflated *in place*, inserting a 0 byte
after every Latin-1 byte (iterating in reverse to avoid clobbering later
bytes):
```python
def store_string_to_latin1_or_utf16(cx, src, src_code_units):
  assert(src_code_units <= MAX_STRING_BYTE_LENGTH)
  ptr = cx.opts.realloc(0, 0, 2, src_code_units)
  trap_if(ptr != align_to(ptr, 2))
  trap_if(ptr + src_code_units > len(cx.opts.memory))
  dst_byte_length = 0
  for usv in src:
    if ord(usv) < (1 << 8):
      cx.opts.memory[ptr + dst_byte_length] = ord(usv)
      dst_byte_length += 1
    else:
      worst_case_size = 2 * src_code_units
      trap_if(worst_case_size > MAX_STRING_BYTE_LENGTH)
      ptr = cx.opts.realloc(ptr, src_code_units, 2, worst_case_size)
      trap_if(ptr != align_to(ptr, 2))
      trap_if(ptr + worst_case_size > len(cx.opts.memory))
      for j in range(dst_byte_length-1, -1, -1):
        cx.opts.memory[ptr + 2*j] = cx.opts.memory[ptr + j]
        cx.opts.memory[ptr + 2*j + 1] = 0
      encoded = src.encode('utf-16-le')
      cx.opts.memory[ptr+2*dst_byte_length : ptr+len(encoded)] = encoded[2*dst_byte_length : ]
      if worst_case_size > len(encoded):
        ptr = cx.opts.realloc(ptr, worst_case_size, 2, len(encoded))
        trap_if(ptr != align_to(ptr, 2))
        trap_if(ptr + len(encoded) > len(cx.opts.memory))
      tagged_code_units = int(len(encoded) / 2) | UTF16_TAG
      return (ptr, tagged_code_units)
  if dst_byte_length < src_code_units:
    ptr = cx.opts.realloc(ptr, src_code_units, 2, dst_byte_length)
    trap_if(ptr != align_to(ptr, 2))
    trap_if(ptr + dst_byte_length > len(cx.opts.memory))
  return (ptr, dst_byte_length)
```

The final transcoding case takes advantage of the extra heuristic
information that the incoming UTF-16 bytes were intentionally chosen over
Latin-1 by the producer, indicating that they *probably* contain code points
outside Latin-1 and thus *probably* require inflation. Based on this
information, the transcoding algorithm pessimistically allocates storage for
UTF-16, deflating at the end if indeed no non-Latin-1 code points were
encountered. This Latin-1 deflation ensures that if a group of components
are all using `latin1+utf16` and *one* component over-uses UTF-16, other
components can recover the Latin-1 compression. (The Latin-1 check can be
inexpensively fused with the UTF-16 validate+copy loop.)
```python
def store_probably_utf16_to_latin1_or_utf16(cx, src, src_code_units):
  src_byte_length = 2 * src_code_units
  trap_if(src_byte_length > MAX_STRING_BYTE_LENGTH)
  ptr = cx.opts.realloc(0, 0, 2, src_byte_length)
  trap_if(ptr != align_to(ptr, 2))
  trap_if(ptr + src_byte_length > len(cx.opts.memory))
  encoded = src.encode('utf-16-le')
  cx.opts.memory[ptr : ptr+len(encoded)] = encoded
  if any(ord(c) >= (1 << 8) for c in src):
    tagged_code_units = int(len(encoded) / 2) | UTF16_TAG
    return (ptr, tagged_code_units)
  latin1_size = int(len(encoded) / 2)
  for i in range(latin1_size):
    cx.opts.memory[ptr + i] = cx.opts.memory[ptr + 2*i]
  ptr = cx.opts.realloc(ptr, src_byte_length, 1, latin1_size)
  trap_if(ptr + latin1_size > len(cx.opts.memory))
  return (ptr, latin1_size)
```

Error context values are lowered by storing them directly into the
per-component-instance `error_contexts` table and passing the `i32` index to
wasm.
```python
def lower_error_context(cx, v):
  return cx.inst.error_contexts.add(v)
```

Lists and records are stored by recursively storing their elements and
are symmetric to the loading functions. Unlike strings, lists can
simply allocate based on the up-front knowledge of length and static
element size.
```python
def store_list(cx, v, ptr, elem_type, maybe_length):
  if maybe_length is not None:
    assert(maybe_length == len(v))
    store_list_into_valid_range(cx, v, ptr, elem_type)
    return
  begin, length = store_list_into_range(cx, v, elem_type)
  store_int(cx, begin, ptr, 4)
  store_int(cx, length, ptr + 4, 4)

def store_list_into_range(cx, v, elem_type):
  byte_length = len(v) * elem_size(elem_type)
  trap_if(byte_length >= (1 << 32))
  ptr = cx.opts.realloc(0, 0, alignment(elem_type), byte_length)
  trap_if(ptr != align_to(ptr, alignment(elem_type)))
  trap_if(ptr + byte_length > len(cx.opts.memory))
  store_list_into_valid_range(cx, v, ptr, elem_type)
  return (ptr, len(v))

def store_list_into_valid_range(cx, v, ptr, elem_type):
  for i,e in enumerate(v):
    store(cx, e, elem_type, ptr + i * elem_size(elem_type))

def store_record(cx, v, ptr, fields):
  for f in fields:
    ptr = align_to(ptr, alignment(f.t))
    store(cx, v[f.label], f.t, ptr)
    ptr += elem_size(f.t)
```

Variant values are represented as Python dictionaries containing exactly one
entry whose key is the label of the lifted case and whose value is the
(optional) case payload. While this code appears to do an O(n) search of the
`variant` type for a matching case label, a normal implementation can
statically fuse `store_variant` with its matching `load_variant` to ultimately
build a dense array that maps producer's case indices to the consumer's case
indices.
```python
def store_variant(cx, v, ptr, cases):
  case_index, case_value = match_case(v, cases)
  disc_size = elem_size(discriminant_type(cases))
  store_int(cx, case_index, ptr, disc_size)
  ptr += disc_size
  ptr = align_to(ptr, max_case_alignment(cases))
  c = cases[case_index]
  if c.t is not None:
    store(cx, case_value, c.t, ptr)

def match_case(v, cases):
  [label] = v.keys()
  [index] = [i for i,c in enumerate(cases) if c.label == label]
  [value] = v.values()
  return (index, value)
```

Flags are converted from a dictionary to a bit-vector by iterating
through the case-labels of the variant in the order they were listed in the
type definition and OR-ing all the bits together. Flag lifting/lowering can be
statically fused into array/integer operations (with a simple byte copy when
the case lists are the same) to avoid any string operations in a similar manner
to variants.
```python
def store_flags(cx, v, ptr, labels):
  i = pack_flags_into_int(v, labels)
  store_int(cx, i, ptr, elem_size_flags(labels))

def pack_flags_into_int(v, labels):
  i = 0
  shift = 0
  for l in labels:
    i |= (int(bool(v[l])) << shift)
    shift += 1
  return i
```

Finally, `own` and `borrow` handles are lowered by initializing new handle
elements in the current component instance's `resources` table. The increment
of `num_borrows` is complemented by a decrement in `canon_resource_drop` and
ensures that all borrowed handles are dropped before the end of the task.
```python
def lower_own(cx, rep, t):
  h = ResourceHandle(t.rt, rep, own = True)
  return cx.inst.resources.add(h)

def lower_borrow(cx, rep, t):
  assert(isinstance(cx.borrow_scope, Task))
  if cx.inst is t.rt.impl:
    return rep
  h = ResourceHandle(t.rt, rep, own = False, borrow_scope = cx.borrow_scope)
  h.borrow_scope.num_borrows += 1
  return cx.inst.resources.add(h)
```
The special case in `lower_borrow` is an optimization, recognizing that, when
a borrowed handle is passed to the component that implemented the resource
type, the only thing the borrowed handle is good for is calling
`resource.rep`, so lowering might as well avoid the overhead of creating an
intermediate borrow handle.

Lowering a `stream` or `future` is almost entirely symmetric. The
`trap_if(v.closed())` in `lift_future` ensures the validity of the
`assert(not v.closed())` in `lower_future`.
```python
def lower_stream(cx, v, t):
  return lower_async_value(ReadableStreamEnd, WritableStreamEnd, cx, v, t)

def lower_future(cx, v, t):
  assert(not v.closed())
  return lower_async_value(ReadableFutureEnd, WritableFutureEnd, cx, v, t)

def lower_async_value(ReadableEndT, WritableEndT, cx, v, t):
  assert(isinstance(v, ReadableStream))
  assert(not contains_borrow(t))
  if isinstance(v, ReadableStreamGuestImpl) and cx.inst is v.impl:
    for i,e in enumerate(cx.inst.waitables.array):
      if isinstance(e, WritableEndT) and e.stream is v:
        break
    assert(e.paired)
    e.paired = False
    assert(i <= Table.MAX_LENGTH < 2**31)
    return i | (2**31)
  else:
    return cx.inst.waitables.add(ReadableEndT(v))
```
In the ordinary (`else`) case, the `ReadableStream` value (which may be
implemented by the host or wasm) is stored in a new readable end in the
`waitables` table.

The interesting case is when a component instance receives a `ReadableStream`
for which the component instance already holds writable end. Without specially
handling this case, this would lead to copies from a single linear memory into
itself which is both inefficient and raises subtle semantic interleaving
questions that we would rather avoid. To avoid both, this case is detected and
the index of the existing writable end is returned instead of a new readable
end, setting the high bit to signal this fact to guest code. Guest code must
therefore handle this special case by collapsing the two ends of the stream to
work fully within guest code (since the Canonical ABI is now wholly unnecessary
to pass values from writer to reader). The O(N) search through the `waitables`
table is expected to be optimized away by instead storing a pointer or index
of the writable end in the stream itself (alongside the `impl` field).


### Flattening

With only the definitions above, the Canonical ABI would be forced to place all
parameters and results in linear memory. While this is necessary in the general
case, in many cases performance can be improved by passing small-enough values
in registers by using core function parameters and results. To support this
optimization, the Canonical ABI defines `flatten_functype` to map component
function types to core function types by attempting to decompose all the
non-dynamically-sized component value types into core value types.

For a variety of [practical][Implementation Limits] reasons, we need to limit
the total number of flattened parameters and results, falling back to storing
everything in linear memory. The number of flattened results is currently
limited to 1 due to various parts of the toolchain (notably the C ABI) not yet
being able to express [multi-value] returns. Hopefully this limitation is
temporary and can be lifted before the Component Model is fully standardized.

When there are too many flat values, in general, a single `i32` pointer can be
passed instead (pointing to a tuple in linear memory). When lowering *into*
linear memory, this requires the Canonical ABI to call `realloc` (in `lower`
below) to allocate space to put the tuple. As an optimization, when lowering
the return value of an imported function (via `canon lower`), the caller can
have already allocated space for the return value (e.g., efficiently on the
stack), passing in an `i32` pointer as an parameter instead of returning an
`i32` as a return value.

Given all this, the top-level definition of `flatten_functype` is:
```python
MAX_FLAT_PARAMS = 16
MAX_FLAT_RESULTS = 1

def flatten_functype(opts, ft, context):
  flat_params = flatten_types(ft.param_types())
  flat_results = flatten_types(ft.result_types())
  if opts.sync:
    if len(flat_params) > MAX_FLAT_PARAMS:
      flat_params = ['i32']
    if len(flat_results) > MAX_FLAT_RESULTS:
      match context:
        case 'lift':
          flat_results = ['i32']
        case 'lower':
          flat_params += ['i32']
          flat_results = []
    return CoreFuncType(flat_params, flat_results)
  else:
    match context:
      case 'lift':
        if opts.callback:
          flat_results = ['i32']
        else:
          flat_results = []
      case 'lower':
        if len(flat_params) > 1:
          flat_params = ['i32']
        if len(flat_results) > 0:
          flat_params += ['i32']
        flat_results = ['i32']
    return CoreFuncType(flat_params, flat_results)

def flatten_types(ts):
  return [ft for t in ts for ft in flatten_type(t)]
```
As shown here, the core signatures `async` functions use a lower limit on the
maximum number of parameters (1) and results (0) passed as scalars before
falling back to passing through memory.

Presenting the definition of `flatten_type` piecewise, we start with the
top-level case analysis:
```python
def flatten_type(t):
  match despecialize(t):
    case BoolType()                       : return ['i32']
    case U8Type() | U16Type() | U32Type() : return ['i32']
    case S8Type() | S16Type() | S32Type() : return ['i32']
    case S64Type() | U64Type()            : return ['i64']
    case F32Type()                        : return ['f32']
    case F64Type()                        : return ['f64']
    case CharType()                       : return ['i32']
    case StringType()                     : return ['i32', 'i32']
    case ErrorContextType()               : return ['i32']
    case ListType(t, l)                   : return flatten_list(t, l)
    case RecordType(fields)               : return flatten_record(fields)
    case VariantType(cases)               : return flatten_variant(cases)
    case FlagsType(labels)                : return ['i32']
    case OwnType() | BorrowType()         : return ['i32']
    case StreamType() | FutureType()      : return ['i32']
```

List flattening of a fixed-length list uses the same flattening as a tuple
(via `flatten_record` below).
```python
def flatten_list(elem_type, maybe_length):
  if maybe_length is not None:
    return flatten_type(elem_type) * maybe_length
  return ['i32', 'i32']
```

Record flattening simply flattens each field in sequence.
```python
def flatten_record(fields):
  flat = []
  for f in fields:
    flat += flatten_type(f.t)
  return flat
```

Variant flattening is more involved due to the fact that each case payload can
have a totally different flattening. Rather than giving up when there is a type
mismatch, the Canonical ABI relies on the fact that the 4 core value types can
be easily bit-cast between each other and defines a `join` operator to pick the
tightest approximation. What this means is that, regardless of the dynamic
case, all flattened variants are passed with the same static set of core types,
which may involve, e.g., reinterpreting an `f32` as an `i32` or zero-extending
an `i32` into an `i64`.
```python
def flatten_variant(cases):
  flat = []
  for c in cases:
    if c.t is not None:
      for i,ft in enumerate(flatten_type(c.t)):
        if i < len(flat):
          flat[i] = join(flat[i], ft)
        else:
          flat.append(ft)
  return flatten_type(discriminant_type(cases)) + flat

def join(a, b):
  if a == b: return a
  if (a == 'i32' and b == 'f32') or (a == 'f32' and b == 'i32'): return 'i32'
  return 'i64'
```

### Flat Lifting

Values are lifted by iterating over a list of parameter or result Core
WebAssembly values:
```python
class CoreValueIter:
  values: list[int|float]
  i: int

  def __init__(self, vs):
    self.values = vs
    self.i = 0

  def next(self, t):
    v = self.values[self.i]
    self.i += 1
    match t:
      case 'i32': assert(isinstance(v, int) and 0 <= v < 2**32)
      case 'i64': assert(isinstance(v, int) and 0 <= v < 2**64)
      case 'f32': assert(isinstance(v, (int,float)))
      case 'f64': assert(isinstance(v, (int,float)))
      case _    : assert(False)
    return v

  def done(self):
    return self.i == len(self.values)
```
The `match` is only used for spec-level assertions; no runtime typecase is
required.

The `lift_flat` function defines how to convert a list of core values into a
single high-level value of type `t`. Presenting the definition of `lift_flat`
piecewise, we start with the top-level case analysis:
```python
def lift_flat(cx, vi, t):
  match despecialize(t):
    case BoolType()         : return convert_int_to_bool(vi.next('i32'))
    case U8Type()           : return lift_flat_unsigned(vi, 32, 8)
    case U16Type()          : return lift_flat_unsigned(vi, 32, 16)
    case U32Type()          : return lift_flat_unsigned(vi, 32, 32)
    case U64Type()          : return lift_flat_unsigned(vi, 64, 64)
    case S8Type()           : return lift_flat_signed(vi, 32, 8)
    case S16Type()          : return lift_flat_signed(vi, 32, 16)
    case S32Type()          : return lift_flat_signed(vi, 32, 32)
    case S64Type()          : return lift_flat_signed(vi, 64, 64)
    case F32Type()          : return canonicalize_nan32(vi.next('f32'))
    case F64Type()          : return canonicalize_nan64(vi.next('f64'))
    case CharType()         : return convert_i32_to_char(cx, vi.next('i32'))
    case StringType()       : return lift_flat_string(cx, vi)
    case ErrorContextType() : return lift_error_context(cx, vi.next('i32'))
    case ListType(t, l)     : return lift_flat_list(cx, vi, t, l)
    case RecordType(fields) : return lift_flat_record(cx, vi, fields)
    case VariantType(cases) : return lift_flat_variant(cx, vi, cases)
    case FlagsType(labels)  : return lift_flat_flags(vi, labels)
    case OwnType()          : return lift_own(cx, vi.next('i32'), t)
    case BorrowType()       : return lift_borrow(cx, vi.next('i32'), t)
    case StreamType(t)      : return lift_stream(cx, vi.next('i32'), t)
    case FutureType(t)      : return lift_future(cx, vi.next('i32'), t)
```

Integers are lifted from core `i32` or `i64` values using the signedness of the
target type to interpret the high-order bit. When the target type is narrower
than an `i32`, the Canonical ABI ignores the unused high bits (like `load_int`).
The conversion logic here assumes that `i32` values are always represented as
unsigned Python `int`s and thus lifting to a signed type performs a manual 2s
complement conversion in the Python (which would be a no-op in hardware).
```python
def lift_flat_unsigned(vi, core_width, t_width):
  i = vi.next('i' + str(core_width))
  assert(0 <= i < (1 << core_width))
  return i % (1 << t_width)

def lift_flat_signed(vi, core_width, t_width):
  i = vi.next('i' + str(core_width))
  assert(0 <= i < (1 << core_width))
  i %= (1 << t_width)
  if i >= (1 << (t_width - 1)):
    return i - (1 << t_width)
  return i
```

The contents of strings and variable-length lists are stored in memory so
lifting these types is essentially the same as loading them from memory; the
only difference is that the pointer and length come from `i32` values instead
of from linear memory. Fixed-length lists are lifted the same way as a
tuple (via `lift_flat_record` below).
```python
def lift_flat_string(cx, vi):
  ptr = vi.next('i32')
  packed_length = vi.next('i32')
  return load_string_from_range(cx, ptr, packed_length)

def lift_flat_list(cx, vi, elem_type, maybe_length):
  if maybe_length is not None:
    a = []
    for i in range(maybe_length):
      a.append(lift_flat(cx, vi, elem_type))
    return a
  ptr = vi.next('i32')
  length = vi.next('i32')
  return load_list_from_range(cx, ptr, length, elem_type)
```

Records are lifted by recursively lifting their fields:
```python
def lift_flat_record(cx, vi, fields):
  record = {}
  for f in fields:
    record[f.label] = lift_flat(cx, vi, f.t)
  return record
```

Variants are also lifted recursively. Lifting a variant must carefully follow
the definition of `flatten_variant` above, consuming the exact same core types
regardless of the dynamic case payload being lifted. Because of the `join`
performed by `flatten_variant`, we need a more-permissive value iterator that
reinterprets between the different types appropriately and also traps if the
high bits of an `i64` are set for a 32-bit type:
```python
def lift_flat_variant(cx, vi, cases):
  flat_types = flatten_variant(cases)
  assert(flat_types.pop(0) == 'i32')
  case_index = vi.next('i32')
  trap_if(case_index >= len(cases))
  class CoerceValueIter:
    def next(self, want):
      have = flat_types.pop(0)
      x = vi.next(have)
      match (have, want):
        case ('i32', 'f32') : return decode_i32_as_float(x)
        case ('i64', 'i32') : return wrap_i64_to_i32(x)
        case ('i64', 'f32') : return decode_i32_as_float(wrap_i64_to_i32(x))
        case ('i64', 'f64') : return decode_i64_as_float(x)
        case _              : assert(have == want); return x
  c = cases[case_index]
  if c.t is None:
    v = None
  else:
    v = lift_flat(cx, CoerceValueIter(), c.t)
  for have in flat_types:
    _ = vi.next(have)
  return { c.label: v }

def wrap_i64_to_i32(i):
  assert(0 <= i < (1 << 64))
  return i % (1 << 32)
```

Finally, flags are lifted by lifting to a record the same way as when loading
flags from linear memory.
```python
def lift_flat_flags(vi, labels):
  assert(0 < len(labels) <= 32)
  i = vi.next('i32')
  return unpack_flags_from_int(i, labels)
```

### Flat Lowering

The `lower_flat` function defines how to convert a value `v` of a given type
`t` into zero or more core values. Presenting the definition of `lower_flat`
piecewise, we start with the top-level case analysis:
```python
def lower_flat(cx, v, t):
  match despecialize(t):
    case BoolType()         : return [int(v)]
    case U8Type()           : return [v]
    case U16Type()          : return [v]
    case U32Type()          : return [v]
    case U64Type()          : return [v]
    case S8Type()           : return lower_flat_signed(v, 32)
    case S16Type()          : return lower_flat_signed(v, 32)
    case S32Type()          : return lower_flat_signed(v, 32)
    case S64Type()          : return lower_flat_signed(v, 64)
    case F32Type()          : return [maybe_scramble_nan32(v)]
    case F64Type()          : return [maybe_scramble_nan64(v)]
    case CharType()         : return [char_to_i32(v)]
    case StringType()       : return lower_flat_string(cx, v)
    case ErrorContextType() : return lower_error_context(cx, v)
    case ListType(t, l)     : return lower_flat_list(cx, v, t, l)
    case RecordType(fields) : return lower_flat_record(cx, v, fields)
    case VariantType(cases) : return lower_flat_variant(cx, v, cases)
    case FlagsType(labels)  : return lower_flat_flags(v, labels)
    case OwnType()          : return [lower_own(cx, v, t)]
    case BorrowType()       : return [lower_borrow(cx, v, t)]
    case StreamType(t)      : return [lower_stream(cx, v, t)]
    case FutureType(t)      : return [lower_future(cx, v, t)]
```

Since component-level values are assumed in-range and, as previously stated,
core `i32` values are always internally represented as unsigned `int`s,
unsigned integer values need no extra conversion. Signed integer values are
converted to unsigned core `i32`s by 2s complement arithmetic (which again
would be a no-op in hardware):
```python
def lower_flat_signed(i, core_bits):
  if i < 0:
    i += (1 << core_bits)
  return [i]
```

Since strings and variable-length lists are stored in linear memory, lifting
can reuse the previous definitions; only the resulting pointers are returned
differently (as `i32` values instead of as a pair in linear memory).
Fixed-length lists are lowered the same way as tuples (via `lower_flat_record`
below).
```python
def lower_flat_string(cx, v):
  ptr, packed_length = store_string_into_range(cx, v)
  return [ptr, packed_length]

def lower_flat_list(cx, v, elem_type, maybe_length):
  if maybe_length is not None:
    assert(maybe_length == len(v))
    flat = []
    for e in v:
      flat += lower_flat(cx, e, elem_type)
    return flat
  (ptr, length) = store_list_into_range(cx, v, elem_type)
  return [ptr, length]
```

Records are lowered by recursively lowering their fields:
```python
def lower_flat_record(cx, v, fields):
  flat = []
  for f in fields:
    flat += lower_flat(cx, v[f.label], f.t)
  return flat
```

Variants are also lowered recursively. Symmetric to `lift_flat_variant` above,
`lower_flat_variant` must consume all flattened types of `flatten_variant`,
manually coercing the otherwise-incompatible type pairings allowed by `join`:
```python
def lower_flat_variant(cx, v, cases):
  case_index, case_value = match_case(v, cases)
  flat_types = flatten_variant(cases)
  assert(flat_types.pop(0) == 'i32')
  c = cases[case_index]
  if c.t is None:
    payload = []
  else:
    payload = lower_flat(cx, case_value, c.t)
    for i,(fv,have) in enumerate(zip(payload, flatten_type(c.t))):
      want = flat_types.pop(0)
      match (have, want):
        case ('f32', 'i32') : payload[i] = encode_float_as_i32(fv)
        case ('i32', 'i64') : payload[i] = fv
        case ('f32', 'i64') : payload[i] = encode_float_as_i32(fv)
        case ('f64', 'i64') : payload[i] = encode_float_as_i64(fv)
        case _              : assert(have == want)
  for _ in flat_types:
    payload.append(0)
  return [case_index] + payload
```

Finally, flags are lowered by packing the flags into an `i32` bitvector.
```python
def lower_flat_flags(v, labels):
  assert(0 < len(labels) <= 32)
  return [pack_flags_into_int(v, labels)]
```

### Lifting and Lowering Values

The `lift_flat_values` function defines how to lift a list of core
parameters or results (given by the `CoreValueIter` `vi`) into a tuple
of component-level values with types `ts`.
```python
def lift_flat_values(cx, max_flat, vi, ts):
  flat_types = flatten_types(ts)
  if len(flat_types) > max_flat:
    return lift_heap_values(cx, vi, ts)
  else:
    return [ lift_flat(cx, vi, t) for t in ts ]

def lift_heap_values(cx, vi, ts):
  ptr = vi.next('i32')
  tuple_type = TupleType(ts)
  trap_if(ptr != align_to(ptr, alignment(tuple_type)))
  trap_if(ptr + elem_size(tuple_type) > len(cx.opts.memory))
  return list(load(cx, ptr, tuple_type).values())
```

Symmetrically, the `lower_flat_values` function defines how to lower a
list of component-level values `vs` of types `ts` into a list of core
values. As already described for [`flatten_functype`](#flattening) above,
lowering handles the greater-than-`max_flat` case by either allocating
storage with `realloc` or accepting a caller-allocated buffer as an
out-param:
```python
def lower_flat_values(cx, max_flat, vs, ts, out_param = None):
  cx.inst.may_leave = False
  flat_types = flatten_types(ts)
  if len(flat_types) > max_flat:
    flat_vals = lower_heap_values(cx, vs, ts, out_param)
  else:
    flat_vals = []
    for i in range(len(vs)):
      flat_vals += lower_flat(cx, vs[i], ts[i])
  cx.inst.may_leave = True
  return flat_vals

def lower_heap_values(cx, vs, ts, out_param):
  tuple_type = TupleType(ts)
  tuple_value = {str(i): v for i,v in enumerate(vs)}
  if out_param is None:
    ptr = cx.opts.realloc(0, 0, alignment(tuple_type), elem_size(tuple_type))
    flat_vals = [ptr]
  else:
    ptr = out_param.next('i32')
    flat_vals = []
  trap_if(ptr != align_to(ptr, alignment(tuple_type)))
  trap_if(ptr + elem_size(tuple_type) > len(cx.opts.memory))
  store(cx, tuple_value, tuple_type, ptr)
  return flat_vals
```
The `may_leave` flag is guarded by `canon_lower` below to prevent a component
from calling out of the component while in the middle of lowering, ensuring
that the relative ordering of the side effects of lifting followed by lowering
cannot be observed and thus an implementation may reliably fuse lifting with
lowering when making a cross-component call to avoid the intermediate copy.


## Canonical Definitions

Using the above supporting definitions, we can describe the static and dynamic
semantics of component-level [`canon`] definitions. The following subsections
cover each of these `canon` cases.

### `canonopt` Validation

Canonical options, often referred to as `$opts` in the definitions below,
can be specified at most once in any particular list of options. For example
specifying `string-encoding=utf8` twice is an error. Each individual option, if
present, is validated as such:

* `string-encoding=N` - can be passed at most once, regardless of `N`.
* `memory` - this is a subtype of `(memory 1)`
* `realloc` - the function has type `(func (param i32 i32 i32 i32) (result i32))`
* if `realloc` is present, then `memory` must be present
* `post-return` - only allowed on [`canon lift`](#canon-lift), which has rules
  for validation
* 🔀 `async` - cannot be present with `post-return`
<<<<<<< HEAD
* 🔀,not(🚟) `async` - `callback` must also be present. Note that with the 🚟
  feature (the "stackful" ABI), this restriction is lifted.
* 🔀 `callback` - the function has type `(func (param i32 i32 i32 i32) (result
  i32))` and cannot be present without `async` and is only allowed with [`canon
  lift`](#canon-lift)
=======
* 🔀 `callback` - the function has type `(func (param i32 i32 i32) (result i32))`
  and cannot be present without `async` and is only allowed with
  [`canon lift`](#canon-lift)
>>>>>>> cfe011aa

Additionally some options are required depending on lift/lower operations
performed for a component. These are defined as:

* `lower(T)`
  * requires `memory` if `T` contains a `list` or `string`

* `lift(T)`
  * requires `realloc` if `T` contains a `list` or `string`


### `canon lift`

For a canonical definition:
```wat
(canon lift $callee:<funcidx> $opts:<canonopt>* (func $f (type $ft)))
```

In addition to [general validation of `$opts`](#canonopt-validation) the additional
validation is performed:

* `$callee` must have type `flatten_functype($opts, $ft, 'lift')`
* `$f` is given type `$ft`
* if a `post-return` is present, it has type `(func (param flatten_functype({}, $ft, 'lift').results))`
* requires options based on [`lift(param)`](#canonopt-validation) for all parameters in `ft`
* requires options based on [`lower(result)`](#canonopt-validation) if `ft` has a result
* if `len(flatten_types(ft.param_types())) > MAX_FLAT_PARAMS`, `realloc` is required
* if `len(flatten_types(ft.result_types())) > MAX_FLAT_RESULTS`, `memory` is required

When instantiating component instance `$inst`:
* Define `$f` to be the partially-bound closure `canon_lift($opts, $inst, $ft, $callee)`

The resulting function `$f` takes 4 runtime arguments:
* `caller`: the caller's `Task` or, if this lifted function is being called by
  the host, `None`
* `on_start`: a nullary function that must be called to return the caller's
  arguments as a list of component-level values
* `on_return`: a unary function that must be called after `on_start`,
  passing the list of component-level return values
* `on_block`: a unary async function taking an `asyncio.Future` to `await`,
  and returning the future's result. This function will be called (by the
  Canonical ABI) instead of raw `await` for any blocking operation.

The indirection of `on_start` and `on_return` are used to model the
interleaving of reading arguments out of the caller's stack and memory and
writing results back into the caller's stack and memory, which will vary in
async calls.

If `$f` ends up being called by the host, the host is responsible for, in a
host-defined manner, conjuring up component-level values suitable for passing
into `lower` and, conversely, consuming the component values produced by
`lift`. For example, if the host is a native JS runtime, the [JavaScript
embedding] would specify how native JavaScript values are converted to and from
component values. Alternatively, if the host is a Unix CLI that invokes
component exports directly from the command line, the CLI could choose to
automatically parse `argv` into component-level values according to the
declared types of the export. In any case, `canon lift` specifies how these
variously-produced values are consumed as parameters (and produced as results)
by a *single host-agnostic component*.

Based on this, `canon_lift` is defined in chunks as follows:
```python
async def canon_lift(opts, inst, ft, callee, caller, on_start, on_return, on_block):
  task = Task(opts, inst, ft, caller, on_return, on_block)
  flat_args = await task.enter(on_start)
  flat_ft = flatten_functype(opts, ft, 'lift')
  assert(types_match_values(flat_ft.params, flat_args))
```
Each call to `canon lift` creates a new `Task` and waits to enter the task,
allowing the task to express backpressure (for several independent reasons
listed in `Task.may_enter` above) before lowering the arguments into the
callee's memory.

In the synchronous case, if `always-task-return` ABI option is set, the lifted
core wasm code must call `canon task.return` to return a value before returning
to `canon lift` (or else there will be a trap in `task.exit()`), which allows
the core wasm to do cleanup and finalization before returning. Otherwise,
if `always-task-return` is *not* set, `canon lift` calls `task.return` when
core wasm returns (which lifts the values return by core wasm) and then calls
the `post-return` function to let core wasm do cleanup and finalization. In
the future, `post-return` and the option to not set `always-task-return` may
be deprecated and removed.
```python
  if opts.sync:
    flat_results = await call_and_trap_on_throw(callee, task, flat_args)
    if not opts.always_task_return:
      assert(types_match_values(flat_ft.results, flat_results))
      task.return_(flat_results)
      if opts.post_return is not None:
        [] = await call_and_trap_on_throw(opts.post_return, task, flat_results)
    task.exit()
    return
```
Next, the asynchronous non-`callback` case is simple and requires `task.return`
to be called, effectively implying `always-task-return`. Asynchronous waiting
happens by core wasm calling `waitable-set.wait`.
```python
  else:
    if not opts.callback:
      [] = await call_and_trap_on_throw(callee, task, flat_args)
      assert(types_match_values(flat_ft.results, []))
      task.exit()
      return
```
In contrast, the asynchronous `callback` case does asynchronous waiting in
the event loop, with core wasm (repeatedly) returning instructions for what
to do next:
```python
    else:
      [packed] = await call_and_trap_on_throw(callee, task, flat_args)
      s = None
      while True:
        code,si = unpack_callback_result(packed)
        if si != 0:
          s = task.inst.waitable_sets.get(si)
        match code:
          case CallbackCode.EXIT:
            task.exit()
            return
          case CallbackCode.YIELD:
            await task.yield_(sync = False)
            e = None
          case CallbackCode.WAIT:
            trap_if(not s)
            e = await task.wait_on(s.wait(), sync = False)
          case CallbackCode.POLL:
            trap_if(not s)
            await task.yield_(sync = False)
            e = s.poll()
        if e:
          event, p1, p2 = e
        else:
          event, p1, p2 = (EventCode.NONE, 0, 0)
        [packed] = await call_and_trap_on_throw(opts.callback, task, [event, p1, p2])
```
One detail worth noting here is that the index of the waitable set does not
need to be returned every time; as an optimization to avoid a `waitable_sets`
table access on every turn of the event loop, if the returned waitable set
index is `0` (which is an invalid table index anyways), the previous waitable
set will be used.

The bit-packing scheme used for the `i32` `packed` return value is defined as
follows:
```python
class CallbackCode(IntEnum):
  EXIT = 0
  YIELD = 1
  WAIT = 2
  POLL = 3
  MAX = 3

def unpack_callback_result(packed):
  code = packed & 0xf
  trap_if(code > CallbackCode.MAX)
  assert(packed < 2**32)
  assert(Table.MAX_LENGTH < 2**28)
  waitable_set_index = packed >> 4
  return (CallbackCode(code), waitable_set_index)
```
The ability to asynchronously wait, poll, yield and exit is thus available to
both the `callback` and non-`callback` cases, making `callback` just an
optimization to avoid allocating stacks for async languages that have avoided
the need for [stack-switching] by design (e.g., `async`/`await` in JS, Python,
C# and Rust).

Uncaught Core WebAssembly [exceptions] result in a trap at component
boundaries. Thus, if a component wishes to signal an error, it must use some
sort of explicit type such as `result` (whose `error` case particular language
bindings may choose to map to and from exceptions):
```python
async def call_and_trap_on_throw(callee, task, args):
  try:
    return await callee(task, args)
  except CoreWebAssemblyException:
    trap()
```


### `canon lower`

For a canonical definition:
```wat
(canon lower $callee:<funcidx> $opts:<canonopt>* (core func $f))
```

In addition to [general validation of `$opts`](#canonopt-validation) the additional
validation is performed where `$callee` has type `$ft`:

* `$f` is given type `flatten_functype($opts, $ft, 'lower')`
* requires options [based on `lower(param)`](#canonopt-validation) for all parameters in `ft`
* requires options [based on `lift(result)`](#canonopt-validation) if `ft` has a result
* if `len(flatten_types(ft.param_types())) > max_flat_params`, `memory` is required
* if `len(flatten_types(ft.result_types())) > max_flat_results`, `realloc` is required
* 🔀 if `async` is specified, `memory` must be present

When instantiating component instance `$inst`:
* Define `$f` to be the partially-bound closure: `canon_lower($opts, $ft, $callee)`

The resulting function `$f` takes 2 runtime arguments:
* `task`: the `Task` that was created by `canon_lift` when entering the current
  component instance
* `flat_args`: the list of core values passed by the core function calller

Given this, `canon_lower` is defined in chunks as follows:
```python
async def canon_lower(opts, ft, callee, task, flat_args):
  trap_if(not task.inst.may_leave)
  subtask = Subtask()
  cx = LiftLowerContext(opts, task.inst, subtask)
```
Each call to `canon lower` creates a new `Subtask`. However, this `Subtask` is
only added to the `waitables` table if `async` is specified and the callee
blocks. In any case, this `Subtask` is used as the `borrow_scope` for `borrow`
lifted during the call, ensuring that owned handles are not dropped before
`Subtask.finish()` is called.

The `on_start` and `on_return` callbacks are called by the `callee`
(which is `canon_lift`, when wasm calls wasm) to produce and consume
lifted arguments and results, resp. These callbacks are also used
by `canon_lift` to update the `CallState` of the `Subtask` and notify
the async caller of progress via the `on_progress` local callback,
which is assigned to do something useful in the `async`-blocked case
below.
```python
  flat_ft = flatten_functype(opts, ft, 'lower')
  assert(types_match_values(flat_ft.params, flat_args))
  flat_args = CoreValueIter(flat_args)
  flat_results = None
  on_progress = lambda: None
  def on_start():
    subtask.state = CallState.STARTED
    on_progress()
    return lift_flat_values(cx, max_flat_params, flat_args, ft.param_types())
  def on_return(vs):
    subtask.state = CallState.RETURNED
    on_progress()
    nonlocal flat_results
    flat_results = lower_flat_values(cx, max_flat_results, vs, ft.result_types(), flat_args)
    assert(flat_args.done())
```
The `max_flat_{params,results}` variables used above are defined in
the synchronous and asynchronous branches next:
```python
  if opts.sync:
    assert(not contains_async_value(ft))
    max_flat_params = MAX_FLAT_PARAMS
    max_flat_results = MAX_FLAT_RESULTS
    await task.call_sync(callee, task, on_start, on_return)
    assert(subtask.state == CallState.RETURNED)
    subtask.finish()
    assert(types_match_values(flat_ft.results, flat_results))
```
In the synchronous case, `Task.call_sync` ensures a fully-synchronous
call to `callee` (that prevents any interleaved execution until
`callee` returns). The `not contains_async_value(ft)` assertion is
ensured by validation and reflects the fact that a function that takes
or returns a `future` or `stream` is extremely likely to deadlock if
called in this manner (since the whole point of these types is to
allow control flow to switch back and forth between caller and
callee).

The asynchronous case uses the `Task.call_async` method (defined above) to
immediately return control flow back to the `async` caller if `callee` blocks:
```python
  else:
    max_flat_params = 1
    max_flat_results = 0
    await task.call_async(callee, task, on_start, on_return)
    match subtask.state:
      case CallState.RETURNED:
        subtask.finish()
        flat_results = [0]
      case _:
        subtaski = subtask.add_to_waitables(task)
        def on_progress():
          def subtask_event():
            if subtask.state == CallState.RETURNED:
              subtask.finish()
            return (EventCode(subtask.state), subtaski, 0)
          subtask.set_event(subtask_event)
        assert(0 < subtaski <= Table.MAX_LENGTH < 2**28)
        assert(0 <= int(subtask.state) < 2**4)
        flat_results = [int(subtask.state) | (subtaski << 4)]

  return flat_results
```
If the `callee` reached the `RETURNED` state, the call returns `0`, signalling
to the caller that the parameters have been read and the results have been
written to the outparam buffer. Note that the callee may have blocked *after*
calling `task.return` and thus the callee may still be executing concurrently.
However, all the caller needs to know is that it has received its return value
(and all borrowed handles have been returned) and thus the subtask is ready to
be dropped (via `subtask.drop`).

If `callee` did not reach the `RETURNED` state, it must have blocked and so
the `Subtask` is added to the current component instance's `waitables` table,
eagerly returning the `i32` index packed with the `CallState` of the `Subtask`.
If the returned `CallState` is `STARTING`, the caller must keep the memory
pointed to by the first `i32` parameter valid until `task.wait` indicates that
subtask `i` has advanced to `STARTED` or `RETURNED`. Similarly, if the returned
state is `STARTED`, the caller must keep the memory pointed to by the final
`i32` parameter valid until `task.wait` indicates that the subtask has advanced
to `RETURNED`.

The `on_progress` callback is called by `on_start` and `on_return` above and
sets a pending event on the `Subtask` any time there is progress. If the
subtask advances `CallState` multiple times before the pending event is
delivered, the pending event is overwritten in-place, delivering only the
most-recent `CallState` to wasm. Once `CallState.RETURNED` is delivered, the
subtask is `finish()`ed, which returns ownership of borrowed handles to the
caller and allows the subtask to be dropped from the `waitables` table.

The above definitions of sync/async `canon_lift`/`canon_lower` ensure that a
sync-or-async `canon_lift` may call a sync-or-async `canon_lower`, with all
combinations working. This is why the `Task` class, which is used for both sync
and async `canon_lift` calls, contains the code for handling async-lowered
subtasks. As mentioned above, conservative syntactic analysis of all `canon`
definitions in a component can statically rule out combinations so that, e.g.,
a DAG of all-sync components use a plain synchronous callstack and a DAG of all
`async callback` components use only an event loop without fibers. It's only
when `async` (without a `callback`) or various compositions of async and sync
components are used that fibers (or [Asyncify]) are required to implement the
above async rules.

Since any cross-component call necessarily transits through a statically-known
`canon_lower`+`canon_lift` call pair, an AOT compiler can fuse `canon_lift` and
`canon_lower` into a single, efficient trampoline. In the future this may allow
efficient compilation of permissive subtyping between components (including the
elimination of string operations on the labels of records and variants) as well
as post-MVP [adapter functions].


### `canon resource.new`

For a canonical definition:
```wat
(canon resource.new $rt (core func $f))
```
validation specifies:
* `$rt` must refer to locally-defined (not imported) resource type
* `$f` is given type `(func (param $rt.rep) (result i32))`, where `$rt.rep` is
  currently fixed to be `i32`.

Calling `$f` invokes the following function, which adds an owning handle
containing the given resource representation in the current component
instance's `resources` table:
```python
async def canon_resource_new(rt, task, rep):
  trap_if(not task.inst.may_leave)
  h = ResourceHandle(rt, rep, own = True)
  i = task.inst.resources.add(h)
  return [i]
```


### `canon resource.drop`

For a canonical definition:
```wat
(canon resource.drop $rt $async? (core func $f))
```
validation specifies:
* `$rt` must refer to resource type
* `$f` is given type `(func (param i32))`
* 🔀+🚝 - `async` is allowed (otherwise it is not allowed)

Calling `$f` invokes the following function, which removes the handle from the
current component instance's `resources` table and, if the handle was owning,
calls the resource's destructor.
```python
async def canon_resource_drop(rt, sync, task, i):
  trap_if(not task.inst.may_leave)
  inst = task.inst
  h = inst.resources.remove(i)
  trap_if(h.rt is not rt)
  trap_if(h.num_lends != 0)
  flat_results = [] if sync else [0]
  if h.own:
    assert(h.borrow_scope is None)
    if inst is rt.impl:
      if rt.dtor:
        await rt.dtor(h.rep)
    else:
      if rt.dtor:
        caller_opts = CanonicalOptions(sync = sync)
        callee_opts = CanonicalOptions(sync = rt.dtor_sync, callback = rt.dtor_callback)
        ft = FuncType([U32Type()],[])
        callee = partial(canon_lift, callee_opts, rt.impl, ft, rt.dtor)
        flat_results = await canon_lower(caller_opts, ft, callee, task, [h.rep])
      else:
        task.trap_if_on_the_stack(rt.impl)
  else:
    h.borrow_scope.num_borrows -= 1
  return flat_results
```
In general, the call to a resource's destructor is treated like a
cross-component call (as-if the destructor was exported by the component
defining the resource type). This means that cross-component destructor calls
follow the same concurrency rules as normal exports. However, since there are
valid reasons to call `resource.drop` in the same component instance that
defined the resource, which would otherwise trap at the reentrance guard of
`Task.enter`, an exception is made when the resource type's
implementation-instance is the same as the current instance (which is
statically known for any given `canon resource.drop`).

When a destructor isn't present, the rules still perform a reentrance check
since this is the caller's responsibility and the presence or absence of a
destructor is an encapsualted implementation detail of the resource type.


### `canon resource.rep`

For a canonical definition:
```wat
(canon resource.rep $rt (core func $f))
```
validation specifies:
* `$rt` must refer to a locally-defined (not imported) resource type
* `$f` is given type `(func (param i32) (result $rt.rep))`, where `$rt.rep` is
  currently fixed to be `i32`.

Calling `$f` invokes the following function, which extracts the resource
representation from the handle.
```python
async def canon_resource_rep(rt, task, i):
  h = task.inst.resources.get(i)
  trap_if(h.rt is not rt)
  return [h.rep]
```
Note that the "locally-defined" requirement above ensures that only the
component instance defining a resource can access its representation.


### 🔀 `canon context.get`

For a canonical definition:
```wat
(canon context.get $t $i (core func $f))
```
validation specifies:
* `$t` must be `i32` (for now; see [here][context-local storage])
* `$i` must be less than `2`
* `$f` is given type `(func (result i32))`

Calling `$f` invokes the following function, which reads the [context-local
storage] of the [current task]:
```python
async def canon_context_get(t, i, task):
  assert(t == 'i32')
  assert(i < ContextLocalStorage.LENGTH)
  return [task.context.get(i)]
```


### 🔀 `canon context.set`

For a canonical definition:
```wat
(canon context.set $t $i (core func $f))
```
validation specifies:
* `$t` must be `i32` (for now; see [here][context-local storage])
* `$i` must be less than `2`
* `$f` is given type `(func (param $v i32))`

Calling `$f` invokes the following function, which writes to the [context-local
storage] of the [current task]:
```python
async def canon_context_set(t, i, task, v):
  assert(t == 'i32')
  assert(i < ContextLocalStorage.LENGTH)
  task.context.set(i, v)
  return []
```


### 🔀 `canon backpressure.set`

For a canonical definition:
```wat
(canon backpressure.set (core func $f))
```
validation specifies:
* `$f` is given type `(func (param $enabled i32))`

Calling `$f` invokes the following function, which sets the `backpressure`
flag on the current `ComponentInstance`:
```python
async def canon_backpressure_set(task, flat_args):
  trap_if(task.opts.sync)
  task.inst.backpressure = bool(flat_args[0])
  return []
```
The `backpressure` flag is read by `Task.enter` (defined above) to prevent new
tasks from entering the component instance and forcing the guest code to
consume resources.


### 🔀 `canon task.return`

For a canonical definition:
```wat
(canon task.return (result $t)? $opts (core func $f))
```

In addition to [general validation of `$opts`](#canonopt-validation) validation
specifies:

* `$f` is given type `flatten_functype($opts, (func (param $t)?), 'lower')`
* `$opts` may only contain `memory` and `string-encoding`
* [`lift($f.result)` above](#canonopt-validation) defines required options

Calling `$f` invokes the following function which uses `Task.return_` to lift
and pass the results to the caller:
```python
async def canon_task_return(task, result_type, opts: LiftLowerOptions, flat_args):
  trap_if(not task.inst.may_leave)
  trap_if(task.opts.sync and not task.opts.always_task_return)
  trap_if(result_type != task.ft.results)
  trap_if(not LiftOptions.equal(opts, task.opts))
  task.return_(flat_args)
  return []
```
The `trap_if(result_type != task.ft.results)` guard ensures that, in a
component with multiple exported functions of different types, `task.return` is
not called with a mismatched result type (which, due to indirect control flow,
can in general only be caught dynamically).

The `trap_if(not LiftOptions.equal(opts, task.opts))` guard ensures that the
return value is lifted the same way as the `canon lift` from which this
`task.return` is returning. This ensures that AOT fusion of `canon lift` and
`canon lower` can generate a thunk that is indirectly called by `task.return`
after these guards. Inside `LiftOptions.equal`, `opts.memory` is compared with
`task.opts.memory` via object identity of the mutable memory instance. Since
`memory` refers to a mutable *instance* of memory, this comparison is not
concerned with the static memory indices (in `canon lift` and `canon
task.return`), only the identity of the memories created
at instantiation-/ run-time. In Core WebAssembly spec terms, the test is on the
equality of the [`memaddr`] values stored in the instance's [`memaddrs` table]
which is indexed by the static [`memidx`].


### 🔀 `canon yield`

For a canonical definition:
```wat
(canon yield $async? (core func $f))
```
validation specifies:
* `$f` is given type `(func)`
* 🚟 - `async` is allowed (otherwise it must be `false`)

Calling `$f` calls `Task.yield_` to allow other tasks to execute:
```python
async def canon_yield(sync, task):
  trap_if(not task.inst.may_leave)
  trap_if(task.opts.callback and not sync)
  await task.yield_(sync)
  return []
```
If `async` is not set, no other tasks *in the same component instance* can
execute, however tasks in *other* component instances may execute. This allows
a long-running task in one component to avoid starving other components without
needing support full reentrancy.

The guard preventing `async` use of `task.poll` when a `callback` has
been used preserves the invariant that producer toolchains using
`callback` never need to handle multiple overlapping callback
activations.


### 🔀 `canon waitable-set.new`

For a canonical definition:
```wat
(canon waitable-set.new (core func $f))
```
validation specifies:
* `$f` is given type `(func (result i32))`

Calling `$f` invokes the following function, which adds an empty waitable set
to the component instance's `waitable_sets` table:
```python
async def canon_waitable_set_new(task):
  trap_if(not task.inst.may_leave)
  return [ task.inst.waitable_sets.add(WaitableSet()) ]
```


### 🔀 `canon waitable-set.wait`

For a canonical definition:
```wat
(canon waitable-set.wait $async? (memory $mem) (core func $f))
```
validation specifies:
* `$f` is given type `(func (param $si) (param $ptr i32) (result i32))`
* 🚟 - `async` is allowed (otherwise it must be `false`)

Calling `$f` invokes the following function which waits for progress to be made
on a waitable in the given waitable set (indicated by index `$si`) and then
returning its `EventCode` and writing the payload values into linear memory:
```python
async def canon_waitable_set_wait(sync, mem, task, si, ptr):
  trap_if(not task.inst.may_leave)
  trap_if(task.opts.callback and not sync)
  s = task.inst.waitable_sets.get(si)
  e = await task.wait_on(s.wait(), sync)
  return unpack_event(mem, task, ptr, e)

def unpack_event(mem, task, ptr, e: EventTuple):
  event, p1, p2 = e
  cx = LiftLowerContext(LiftLowerOptions(memory = mem), task.inst)
  store(cx, p1, U32Type(), ptr)
  store(cx, p2, U32Type(), ptr + 4)
  return [event]
```
If `async` is not set, `wait_on` will prevent other tasks from executing in
the same component instance, which can be useful for producer toolchains in
situations where interleaving is not supported. However, this is generally
worse for concurrency and thus producer toolchains should set `async` when
possible.

`wait` can be called from a synchronously-lifted export so that even
synchronous code can make concurrent import calls. In these synchronous cases,
though, the automatic backpressure (applied by `Task.enter`) will ensure there
is only ever at most once synchronously-lifted task executing in a component
instance at a time.

The guard preventing `async` use of `wait` when a `callback` has been used
preserves the invariant that producer toolchains using `callback` never need to
handle multiple overlapping callback activations.


### 🔀 `canon waitable-set.poll`

For a canonical definition:
```wat
(canon waitable-set.poll $async? (memory $mem) (core func $f))
```
validation specifies:
* `$f` is given type `(func (param $si i32) (param $ptr i32) (result i32))`
* 🚟 - `async` is allowed (otherwise it must be `false`)

Calling `$f` invokes the following function, which returns `NONE` (`0`) instead
of blocking if there is no event available, and otherwise returns the event the
same way as `wait`.
```python
async def canon_waitable_set_poll(sync, mem, task, si, ptr):
  trap_if(not task.inst.may_leave)
  trap_if(task.opts.callback and not sync)
  s = task.inst.waitable_sets.get(si)
  await task.yield_(sync)
  if (e := s.poll()):
    return unpack_event(mem, task, ptr, e)
  return [EventCode.NONE]
```
When `async` is set, `task.poll` can yield to other tasks (in this or other
components) as part of polling for an event.

The guard preventing `async` use of `task.poll` when a `callback` has
been used preserves the invariant that producer toolchains using
`callback` never need to handle multiple overlapping callback
activations.


### 🔀 `canon waitable-set.drop`

For a canonical definition:
```wat
(canon waitable-set.drop (core func $f))
```
validation specifies:
* `$f` is given type `(func (param i32))`

Calling `$f` invokes the following function, which removes the given
waitable set from the component instance table, performing the guards defined
by `WaitableSet.drop` above:
```python
async def canon_waitable_set_drop(task, i):
  trap_if(not task.inst.may_leave)
  s = task.inst.waitable_sets.remove(i)
  s.drop()
  return []
```


### 🔀 `canon waitable.join`

For a canonical definition:
```wat
(canon waitable.join (core func $f))
```
validation specifies:
* `$f` is given type `(func (param $wi i32) (param $si i32))`

Calling `$f` invokes the following function:
```python
async def canon_waitable_join(task, wi, si):
  trap_if(not task.inst.may_leave)
  w = task.inst.waitables.get(wi)
  if si == 0:
    w.join(None)
  else:
    w.join(task.inst.waitable_sets.get(si))
  return []
```
Note that tables do not allow elements at index `0`, so `0` is a valid sentinel
that tells `join` to remove the given waitable from any set that it is
currently a part of. Waitables can be a member of at most one set, so if the
given waitable is already in one set, it will be transferred.


### 🔀 `canon subtask.drop`

For a canonical definition:
```wat
(canon subtask.drop (core func $f))
```
validation specifies:
* `$f` is given type `(func (param i32))`

Calling `$f` removes the subtask at the given index from the current
component instance's `watiable` table, performing the guards and bookkeeping
defined by `Subtask.drop()`.
```python
async def canon_subtask_drop(task, i):
  trap_if(not task.inst.may_leave)
  s = task.inst.waitables.remove(i)
  trap_if(not isinstance(s, Subtask))
  s.drop()
  return []
```


### 🔀 `canon {stream,future}.new`

For canonical definitions:
```wat
(canon stream.new $t (core func $f))
(canon future.new $t (core func $f))
```
validation specifies:
* `$f` is given type `(func (result i32))`

Calling `$f` calls `canon_{stream,future}_new` which creates a new abstract
{stream, future} and adds a new writable end for it to the `waitables` table
and returns its index.
```python
async def canon_stream_new(elem_type, task):
  trap_if(not task.inst.may_leave)
  stream = ReadableStreamGuestImpl(elem_type, task.inst)
  return [ task.inst.waitables.add(WritableStreamEnd(stream)) ]

async def canon_future_new(t, task):
  trap_if(not task.inst.may_leave)
  future = ReadableStreamGuestImpl(t, task.inst)
  return [ task.inst.waitables.add(WritableFutureEnd(future)) ]
```
Because futures are just streams with extra limitations, here we see that a
`WritableFutureEnd` shares the same `ReadableStreamGuestImpl` type as
`WritableStreamEnd`; the extra limitations are added by `WritableFutureEnd` and
the future built-ins below.


### 🔀 `canon {stream,future}.{read,write}`

For canonical definitions:
```wat
(canon stream.read $t $opts (core func $f))
(canon stream.write $t $opts (core func $f))
```
In addition to [general validation of `$opts`](#canonopt-validation) validation
specifies:
* `$f` is given type `(func (param i32 i32 i32) (result i32))`
* [`lower($t)` above](#canonopt-validation) defines required options for `stream.write`
* [`lift($t)` above](#canonopt-validation) defines required options for `stream.read`
* `memory` is required to be present

For canonical definitions:
```wat
(canon future.read $t $opts (core func $f))
(canon future.write $t $opts (core func $f))
```
validation specifies:
* `$f` is given type `(func (param i32 i32) (result i32))`
* [`lower($t)` above](#canonopt-validation) defines required options for `future.write`
* [`lift($t)` above](#canonopt-validation) defines required options for `future.read`
* `memory` is required to be present

The implementation of these four built-ins all funnel down to a single
parameterized `copy` function:
```python
async def canon_stream_read(t, opts, task, i, ptr, n):
  return await copy(ReadableStreamEnd, WritableBufferGuestImpl, EventCode.STREAM_READ,
                    t, opts, task, i, ptr, n)

async def canon_stream_write(t, opts, task, i, ptr, n):
  return await copy(WritableStreamEnd, ReadableBufferGuestImpl, EventCode.STREAM_WRITE,
                    t, opts, task, i, ptr, n)

async def canon_future_read(t, opts, task, i, ptr):
  return await copy(ReadableFutureEnd, WritableBufferGuestImpl, EventCode.FUTURE_READ,
                    t, opts, task, i, ptr, 1)

async def canon_future_write(t, opts, task, i, ptr):
  return await copy(WritableFutureEnd, ReadableBufferGuestImpl, EventCode.FUTURE_WRITE,
                    t, opts, task, i, ptr, 1)
```

Introducing the `copy` function in chunks, `copy` first checks that the
`Waitable` at index `i` is the right type and that there is not already a copy
in progress. (In the future, this restriction could be relaxed, allowing a
finite number of pipelined reads or writes.) Then a readable or writable buffer
is created which (in `Buffer`'s constructor) eagerly checks the alignment and
bounds of (`i`, `n`).
```python
async def copy(EndT, BufferT, event_code, t, opts, task, i, ptr, n):
  trap_if(not task.inst.may_leave)
  e = task.inst.waitables.get(i)
  trap_if(not isinstance(e, EndT))
  trap_if(e.stream.t != t)
  trap_if(e.copying)
  assert(not contains_borrow(t))
  cx = LiftLowerContext(opts, task.inst, borrow_scope = None)
  buffer = BufferT(t, cx, ptr, n)
```

Next, in the synchronous case, `Task.wait_on` is used to synchronously and
uninterruptibly wait for the `on_*` callbacks to indicate that the copy has made
progress. In the case of `on_partial_copy`, this code carefully delays the call
to `revoke_buffer` until right before control flow is returned back to the
calling core wasm code. This enables another task to potentially complete
multiple partial copies before having to context-switch back.
```python
  if opts.sync:
    final_revoke_buffer = None
    def on_partial_copy(revoke_buffer):
      nonlocal final_revoke_buffer
      final_revoke_buffer = revoke_buffer
      if not async_copy.done():
        async_copy.set_result(None)
    on_copy_done = partial(on_partial_copy, revoke_buffer = lambda:())
    if e.copy(buffer, on_partial_copy, on_copy_done) != 'done':
      async_copy = asyncio.Future()
      await task.wait_on(async_copy, sync = True)
      final_revoke_buffer()
```

In the asynchronous case, the `on_*` callbacks set a pending event on the
`Waitable` which will be delivered to core wasm when core wasm calls
`task.{wait,poll}` or, if using `callback`, returns to the event loop.
Symmetric to the synchronous case, this code carefully delays calling
`revoke_buffer` until the copy event is actually delivered to core wasm,
allowing multiple partial copies to complete in the interim, reducing overall
context-switching overhead.
```python
  else:
    def copy_event(revoke_buffer):
      revoke_buffer()
      e.copying = False
      return (event_code, i, pack_copy_result(task, buffer, e))
    def on_partial_copy(revoke_buffer):
      e.set_event(partial(copy_event, revoke_buffer))
    def on_copy_done():
      e.set_event(partial(copy_event, revoke_buffer = lambda:()))
    if e.copy(buffer, on_partial_copy, on_copy_done) != 'done':
      e.copying = True
      return [BLOCKED]
  return [pack_copy_result(task, buffer, e)]
```
However the copy completes, the results are reported to the caller via
`pack_copy_result`:
```python
BLOCKED = 0xffff_ffff
CLOSED  = 0x8000_0000

def pack_copy_result(task, buffer, e):
  if buffer.progress or not e.stream.closed():
    assert(buffer.progress <= Buffer.MAX_LENGTH < BLOCKED)
    assert(not (buffer.progress & CLOSED))
    return buffer.progress
  else:
    if (maybe_errctx := e.stream.closed_with()):
      errctxi = task.inst.error_contexts.add(maybe_errctx)
      assert(errctxi != 0)
    else:
      errctxi = 0
    assert(errctxi <= Table.MAX_LENGTH < BLOCKED)
    assert(not (errctxi & CLOSED))
    return errctxi | CLOSED
```
The order of tests here indicates that, if some progress was made and then the
stream was closed, only the progress is reported and the `CLOSED` status is
left to be discovered next time.


### 🔀 `canon {stream,future}.cancel-{read,write}`

For canonical definitions:
```wat
(canon stream.cancel-read $t $async? (core func $f))
(canon stream.cancel-write $t $async? (core func $f))
(canon future.cancel-read $t $async? (core func $f))
(canon future.cancel-write $t $async? (core func $f))
```
validation specifies:
* `$f` is given type `(func (param i32) (result i32))`
* 🚝 - `async` is allowed (otherwise it must be `false`)

The implementation of these four built-ins all funnel down to a single
parameterized `cancel_copy` function:
```python
async def canon_stream_cancel_read(t, sync, task, i):
  return await cancel_copy(ReadableStreamEnd, EventCode.STREAM_READ, t, sync, task, i)

async def canon_stream_cancel_write(t, sync, task, i):
  return await cancel_copy(WritableStreamEnd, EventCode.STREAM_WRITE, t, sync, task, i)

async def canon_future_cancel_read(t, sync, task, i):
  return await cancel_copy(ReadableFutureEnd, EventCode.FUTURE_READ, t, sync, task, i)

async def canon_future_cancel_write(t, sync, task, i):
  return await cancel_copy(WritableFutureEnd, EventCode.FUTURE_WRITE, t, sync, task, i)

async def cancel_copy(EndT, event_code, t, sync, task, i):
  trap_if(not task.inst.may_leave)
  e = task.inst.waitables.get(i)
  trap_if(not isinstance(e, EndT))
  trap_if(e.stream.t != t)
  trap_if(not e.copying)
  if not e.has_pending_event():
    e.stream.cancel()
    if not e.has_pending_event():
      if sync:
        await task.wait_on(e.wait_for_pending_event(), sync = True)
      else:
        return [BLOCKED]
  code,index,payload = e.get_event()
  assert(not e.copying and code == event_code and index == i)
  return [payload]
```
The *first* check for `e.has_pending_event()` catches the case where the copy has
already racily finished, in which case we must *not* call `stream.cancel()`.
Calling `stream.cancel()` may, but is not required to, recursively call one of
the `on_*` callbacks (passed by `canon_{stream,future}_{read,write}` above)
which will set a pending event that is caught by the *second* check for
`e.has_pending_event()`.

If the copy hasn't been cancelled, the synchronous case uses `Task.wait_on` to
synchronously and uninterruptibly wait for one of the `on_*` callbacks to
eventually be called (which will set the pending event).

The asynchronous case simply returns `BLOCKING` and the client code must wait
as usual for a `{STREAM,FUTURE}_{READ,WRITE}` event. In this case, cancellation
has served only to asynchronously request that the host relinquish the buffer
ASAP without waiting for anything to be read or written.

If `BLOCKING` is *not* returned, the pending event (which is necessarily a
`copy_event`) is eagerly delivered to core wasm as the return value, thereby
saving an additional turn of the event loop. In this case, the core wasm
caller can assume that ownership of the buffer has been returned.


### 🔀 `canon {stream,future}.close-{readable,writable}`

For canonical definitions:
```wat
(canon stream.close-readable $t (core func $f))
(canon stream.close-writable $t (core func $f))
(canon future.close-readable $t (core func $f))
(canon future.close-writable $t (core func $f))
```
validation specifies:
* `$f` is given type `(func (param i32 i32))`

Calling `$f` removes the readable or writable end of the stream or future at
the given index from the current component instance's `waitable` table,
performing the guards and bookkeeping defined by
`{Readable,Writable}{Stream,Future}End.drop()` above.
```python
async def canon_stream_close_readable(t, task, i, errctxi):
  return await close(ReadableStreamEnd, t, task, i, errctxi)

async def canon_stream_close_writable(t, task, hi, errctxi):
  return await close(WritableStreamEnd, t, task, hi, errctxi)

async def canon_future_close_readable(t, task, i, errctxi):
  return await close(ReadableFutureEnd, t, task, i, errctxi)

async def canon_future_close_writable(t, task, hi, errctxi):
  return await close(WritableFutureEnd, t, task, hi, errctxi)

async def close(EndT, t, task, hi, errctxi):
  trap_if(not task.inst.may_leave)
  e = task.inst.waitables.remove(hi)
  if errctxi == 0:
    maybe_errctx = None
  else:
    maybe_errctx = task.inst.error_contexts.get(errctxi)
  trap_if(not isinstance(e, EndT))
  trap_if(e.stream.t != t)
  e.drop(maybe_errctx)
  return []
```
Passing a non-zero `errctxi` index indicates that this stream end is being
closed due to an error, with the given `error-context` providing information
that can be printed to aid in debugging. While, as explained above, the
*contents* of the `error-context` value are non-deterministic (and may, e.g.,
be empty), the presence or absence of an `error-context` value is semantically
meaningful for distinguishing between success or failure. Concretely, the
packed `i32` returned by `{stream,future}.{read,write}` operations indicates
success or failure by whether the `error-context` index is `0` or not.


### 🔀 `canon error-context.new`

For a canonical definition:
```wat
(canon error-context.new $opts (core func $f))
```
validation specifies:
* `$f` is given type `(func (param i32 i32) (result i32))`
* `async` is not present
* `memory` must be present

Calling `$f` calls the following function which uses the `$opts` immediate to
(non-deterministically) lift the debug message, create a new `ErrorContext`
value, store it in the per-component-instance `error_contexts` table and
returns its index.
```python
@dataclass
class ErrorContext:
  debug_message: String

async def canon_error_context_new(opts, task, ptr, tagged_code_units):
  trap_if(not task.inst.may_leave)
  if DETERMINISTIC_PROFILE or random.randint(0,1):
    s = String(('', 'utf8', 0))
  else:
    cx = LiftLowerContext(opts, task.inst)
    s = load_string_from_range(cx, ptr, tagged_code_units)
    s = host_defined_transformation(s)
  i = task.inst.error_contexts.add(ErrorContext(s))
  return [i]
```
Supporting the requirement (introduced in the
[explainer](Explainer.md#error-context-type)) that wasm code does not depend on
the contents of `error-context` values for behavioral correctness, the debug
message is completely discarded non-deterministically or, in the deterministic
profile, always. Importantly (for performance), when the debug message is
discarded, it is not even lifted and thus the O(N) well-formedness conditions
are not checked. (Note that `host_defined_transformation` is not defined by the
Canonical ABI and stands for an arbitrary host-defined function.)


### 🔀 `canon error-context.debug-message`

For a canonical definition:
```wat
(canon error-context.debug-message $opts (core func $f))
```
validation specifies:
* `$f` is given type `(func (param i32 i32))`
* `async` is not present
* `memory` must be present
* `realloc` must be present

Calling `$f` calls the following function which uses the `$opts` immediate to
lowers the `ErrorContext`'s debug message. While *producing* an `error-context`
value may non-deterministically discard or transform the debug message, a
single `error-context` value must return the same debug message from
`error.debug-message` over time.
```python
async def canon_error_context_debug_message(opts, task, i, ptr):
  trap_if(not task.inst.may_leave)
  errctx = task.inst.error_contexts.get(i)
  cx = LiftLowerContext(opts, task.inst)
  store_string(cx, errctx.debug_message, ptr)
  return []
```
Note that `ptr` points to an 8-byte region of memory into which will be stored
the pointer and length of the debug string (allocated via `opts.realloc`).

### 🔀 `canon error-context.drop`

For a canonical definition:
```wat
(canon error-context.drop (core func $f))
```
validation specifies:
* `$f` is given type `(func (param i32))`

Calling `$f` calls the following function, which drops the `error-context`
value from the current component instance's `error_contexts` table.
```python
async def canon_error_context_drop(task, i):
  trap_if(not task.inst.may_leave)
  task.inst.error_contexts.remove(i)
  return []
```


### 🧵 `canon thread.spawn_ref`

For a canonical definition:
```wat
(canon thread.spawn_ref $ft (core func $spawn_ref))
```
validation specifies:
* `$ft` must refer to a `shared` function type; initially, only the type
  `(shared (func (param $c i32)))` is allowed (see explanation below)
* `$spawn_ref` is given type `(func (param $f (ref null $ft)) (param $c i32)
  (result $e i32))`.

> Note: ideally, a thread could be spawned with [arbitrary thread parameters].
> Currently, that would require additional work in the toolchain to support so,
> for simplicity, the current proposal simply fixes a single `i32` parameter
> type. However, `thread.spawn_ref` could be extended to allow arbitrary thread
> parameters in the future, once it's concretely beneficial to the toolchain.
> The inclusion of `$ft` ensures backwards compatibility for when arbitrary
> parameters are allowed.

Calling `$spawn_ref` checks that the reference `$f` is not null. Then, it spawns
a thread which:
  - invokes `$f` with `$c`
  - executes `$f` until completion or trap in a `shared` context as described by
    the [shared-everything threads] proposal.

In pseudocode, `$spawn_ref` looks like:

```python
def canon_thread_spawn_ref(f, c):
  trap_if(f is None)
  if DETERMINISTIC_PROFILE:
    return [-1]

  def thread_start():
    try:
      f(c)
    except CoreWebAssemblyException:
      trap()

  if spawn(thread_start):
    return [0]
  else:
    return [-1]
```


### 🧵 `canon thread.spawn_indirect`

For a canonical definition:
```wat
(canon thread.spawn_indirect $ft $tbl (core func $spawn_indirect))
```
validation specifies:
* `$ft` must refer to a `shared` function type; initially, only the type
  `(shared (func (param $c i32)))` is allowed (see explanation in
  `thread.spawn_ref` above)
* `$tbl` must refer to a shared table whose element type matches `(ref null
  (shared func))`
* `$spawn_indirect` is given type `(func (param $i i32) (param $c i32) (result
  $e i32))`.

Calling `$spawn_indirect` retrieves a reference to function `$f` from table
`$tbl` and checks that `$f` is of type `$ft`. If that succeeds, it spawns a
thread which:
  - invokes `$f` with `$c`
  - executes `$f` until completion or trap in a `shared` context as described by
    the [shared-everything threads] proposal.

In pseudocode, `$spawn_indirect` looks like:

```python
def canon_thread_spawn_indirect(ft, tbl, i, c):
  f = tbl[i]
  trap_if(f is None)
  trap_if(f.type != ft)
  if DETERMINISTIC_PROFILE:
    return [-1]

  def thread_start():
    try:
      f(c)
    except CoreWebAssemblyException:
      trap()

  if spawn(thread_start):
    return [0]
  else:
    return [-1]
```


### 🧵 `canon thread.available_parallelism`

For a canonical definition:
```wat
(canon thread.available_parallelism (core func $f))
```
validation specifies:
* `$f` is given type `(func shared (result i32))`.

Calling `$f` returns the number of threads the underlying hardware can be
expected to execute in parallel. This value can be artificially limited by
engine configuration and is not allowed to change over the lifetime of a
component instance.

```python
def canon_thread_available_parallelism():
  if DETERMINISTIC_PROFILE:
    return [1]
  else:
    return [NUM_ALLOWED_THREADS]
```


[Virtualization Goals]: Goals.md
[Canonical Definitions]: Explainer.md#canonical-definitions
[`canonopt`]: Explainer.md#canonical-definitions
[`canon`]: Explainer.md#canonical-definitions
[Type Definitions]: Explainer.md#type-definitions
[Component Invariant]: Explainer.md#component-invariants
[Component Invariants]: Explainer.md#component-invariants
[JavaScript Embedding]: Explainer.md#JavaScript-embedding
[Adapter Functions]: FutureFeatures.md#custom-abis-via-adapter-functions
[Shared-Everything Dynamic Linking]: examples/SharedEverythingDynamicLinking.md
[Structured Concurrency]: Async.md#structured-concurrency
[Current Task]: Async.md#current-task
[Readable and Writable Ends]: Async.md#streams-and-futures
[Context-Local Storage]: Async.md#context-local-storage

[Administrative Instructions]: https://webassembly.github.io/spec/core/exec/runtime.html#syntax-instr-admin
[Implementation Limits]: https://webassembly.github.io/spec/core/appendix/implementation.html
[Function Instance]: https://webassembly.github.io/spec/core/exec/runtime.html#function-instances
[Two-level]: https://webassembly.github.io/spec/core/syntax/modules.html#syntax-import

[Multi-value]: https://github.com/WebAssembly/multi-value/blob/master/proposals/multi-value/Overview.md
[Exceptions]: https://github.com/WebAssembly/exception-handling/blob/main/proposals/exception-handling/Exceptions.md
[WASI]: https://github.com/webassembly/wasi
[Deterministic Profile]: https://github.com/WebAssembly/profiles/blob/main/proposals/profiles/Overview.md
[stack-switching]: https://github.com/WebAssembly/stack-switching
[`memaddr`]: https://webassembly.github.io/spec/core/exec/runtime.html#syntax-memaddr
[`memaddrs` table]: https://webassembly.github.io/spec/core/exec/runtime.html#syntax-moduleinst
[`memidx`]: https://webassembly.github.io/spec/core/syntax/modules.html#syntax-memidx

[Alignment]: https://en.wikipedia.org/wiki/Data_structure_alignment
[UTF-8]: https://en.wikipedia.org/wiki/UTF-8
[UTF-16]: https://en.wikipedia.org/wiki/UTF-16
[Latin-1]: https://en.wikipedia.org/wiki/ISO/IEC_8859-1
[Unicode Scalar Value]: https://unicode.org/glossary/#unicode_scalar_value
[Unicode Code Point]: https://unicode.org/glossary/#code_point
[Surrogate]: https://unicode.org/faq/utf_bom.html#utf16-2
[Name Mangling]: https://en.wikipedia.org/wiki/Name_mangling
[Fibers]: https://en.wikipedia.org/wiki/Fiber_(computer_science)
[Asyncify]: https://emscripten.org/docs/porting/asyncify.html

[`import_name`]: https://clang.llvm.org/docs/AttributeReference.html#import-name
[`export_name`]: https://clang.llvm.org/docs/AttributeReference.html#export-name

[Arbitrary Thread Parameters]: https://github.com/WebAssembly/shared-everything-threads/discussions/3
[wasi-libc Convention]: https://github.com/WebAssembly/wasi-libc/blob/925ad6d7/libc-top-half/musl/src/thread/pthread_create.c#L318
[Shared-Everything Threads]: https://github.com/WebAssembly/shared-everything-threads/blob/main/proposals/shared-everything-threads/Overview.md

[`asyncio`]: https://docs.python.org/3/library/asyncio.html
[`asyncio.Event`]: https://docs.python.org/3/library/asyncio-sync.html#event
[`asyncio.Condition`]: https://docs.python.org/3/library/asyncio-sync.html#condition

[OIO]: https://en.wikipedia.org/wiki/Overlapped_I/O
[io_uring]: https://en.wikipedia.org/wiki/Io_uring<|MERGE_RESOLUTION|>--- conflicted
+++ resolved
@@ -2719,17 +2719,11 @@
 * `post-return` - only allowed on [`canon lift`](#canon-lift), which has rules
   for validation
 * 🔀 `async` - cannot be present with `post-return`
-<<<<<<< HEAD
 * 🔀,not(🚟) `async` - `callback` must also be present. Note that with the 🚟
   feature (the "stackful" ABI), this restriction is lifted.
-* 🔀 `callback` - the function has type `(func (param i32 i32 i32 i32) (result
-  i32))` and cannot be present without `async` and is only allowed with [`canon
-  lift`](#canon-lift)
-=======
 * 🔀 `callback` - the function has type `(func (param i32 i32 i32) (result i32))`
   and cannot be present without `async` and is only allowed with
   [`canon lift`](#canon-lift)
->>>>>>> cfe011aa
 
 Additionally some options are required depending on lift/lower operations
 performed for a component. These are defined as:
