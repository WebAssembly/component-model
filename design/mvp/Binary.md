# Component Model Binary Format Explainer

This document defines the binary format for the AST defined in the
[explainer](Explainer.md). The top-level production is `component` and the
convention is that a file suffixed in `.wasm` may contain either a
[`core:module`] *or* a `component`, using the `layer` field to discriminate
between the two in the first 8 bytes (see [below](#component-definitions) for
more details).

Note: this document is not meant to completely define the decoding or validation
rules, but rather merge the minimal need-to-know elements of both, with just
enough detail to create a prototype. A complete definition of the binary format
and validation will be present in the [formal specification](../../spec/).

See the [explainer introduction](Explainer.md) for an explanation of 🪙.


## Component Definitions

(See [Component Definitions](Explainer.md#component-definitions) in the explainer.)
```ebnf
component ::= <preamble> s*:<section>*            => (component flatten(s*))
preamble  ::= <magic> <version> <layer>
magic     ::= 0x00 0x61 0x73 0x6D
version   ::= 0x0a 0x00
layer     ::= 0x01 0x00
section   ::=    section_0(<core:custom>)         => ϵ
            | m:section_1(<core:module>)          => [core-prefix(m)]
            | i*:section_2(vec(<core:instance>))  => core-prefix(i)*
            | t*:section_3(vec(<core:type>))      => core-prefix(t)*
            | c: section_4(<component>)           => [c]
            | i*:section_5(vec(<instance>))       => i*
            | a*:section_6(vec(<alias>))          => a*
            | t*:section_7(vec(<type>))           => t*
            | c*:section_8(vec(<canon>))          => c*
            | s: section_9(<start>)               => [s]
            | i*:section_10(vec(<import>))        => i*
            | e*:section_11(vec(<export>))        => e*
```
Notes:
* Reused Core binary rules: [`core:section`], [`core:custom`], [`core:module`]
* The `core-prefix(t)` meta-function inserts a `core` token after the leftmost
  paren of `t` (e.g., `core-prefix( (module (func)) )` is `(core module (func))`).
* The `version` given above is pre-standard. As the proposal changes before
  final standardization, `version` will be bumped from `0xa` upwards to
  coordinate prototypes. When the standard is finalized, `version` will be
  changed one last time to `0x1`. (This mirrors the path taken for the Core
  WebAssembly 1.0 spec.)
* The `layer` field is meant to distinguish modules from components early in
  the binary format. (Core WebAssembly modules already implicitly have a
  `layer` field of `0x0` in their 4 byte [`core:version`] field.)


## Instance Definitions

(See [Instance Definitions](Explainer.md#instance-definitions) in the explainer.)
```ebnf
core:instance       ::= ie:<core:instanceexpr>                             => (instance ie)
core:instanceexpr   ::= 0x00 m:<moduleidx> arg*:vec(<core:instantiatearg>) => (instantiate m arg*)
                      | 0x01 e*:vec(<core:inlineexport>)                   => e*
core:instantiatearg ::= n:<core:name> 0x12 i:<instanceidx>                 => (with n (instance i))
core:sortidx        ::= sort:<core:sort> idx:<u32>                         => (sort idx)
core:sort           ::= 0x00                                               => func
                      | 0x01                                               => table
                      | 0x02                                               => memory
                      | 0x03                                               => global
                      | 0x10                                               => type
                      | 0x11                                               => module
                      | 0x12                                               => instance
core:inlineexport   ::= n:<core:name> si:<core:sortidx>                    => (export n si)

instance            ::= ie:<instanceexpr>                                  => (instance ie)
instanceexpr        ::= 0x00 c:<componentidx> arg*:vec(<instantiatearg>)   => (instantiate c arg*)
                      | 0x01 e*:vec(<inlineexport>)                        => e*
instantiatearg      ::= n:<string>  si:<sortidx>                           => (with n si)
sortidx             ::= sort:<sort> idx:<u32>                              => (sort idx)
sort                ::= 0x00 cs:<core:sort>                                => core cs
                      | 0x01                                               => func
                      | 0x02                                               => value 🪙
                      | 0x03                                               => type
                      | 0x04                                               => component
                      | 0x05                                               => instance
inlineexport        ::= n:<exportname> si:<sortidx>                        => (export n si)
string              ::= s:<core:name>                                      => s
name                ::= len:<u32> n:<name-chars>                           => n (if len = |n|)
name-chars          ::= l:<label>                                          => l
                      | '[constructor]' r:<label>                          => [constructor]r
                      | '[method]' r:<label> '.' m:<label>                 => [method]r.m
                      | '[static]' r:<label> '.' s:<label>                 => [static]r.s
label               ::= w:<word>                                           => w
                      | l:<label> '-' w:<word>                             => l-w
word                ::= w:[0x61-0x7a] x*:[0x30-0x39,0x61-0x7a]*            => char(w)char(x)*
                      | W:[0x41-0x5a] X*:[0x30-0x39,0x41-0x5a]*            => char(W)char(X)*
```
Notes:
* Reused Core binary rules: [`core:name`], (variable-length encoded) [`core:u32`]
* The `core:sort` values are chosen to match the discriminant opcodes of
  [`core:importdesc`].
* `type` is added to `core:sort` in anticipation of the [type-imports] proposal. Until that
  proposal, core modules won't be able to actually import or export types, however, the
  `type` sort is allowed as part of outer aliases (below).
* `module` and `instance` are added to `core:sort` in anticipation of the [module-linking]
  proposal, which would add these types to Core WebAssembly. Until then, they are useful
  for aliases (below).
* Validation of `core:instantiatearg` initially only allows the `instance`
  sort, but would be extended to accept other sorts as core wasm is extended.
* Validation of `instantiate` requires each `<name>`, `<iid>`, `<pkgid>` or
  `<pkgidset>` in an `importname` in `c` to match a `string` in a `with`
  argument and for the types to match.
* When validating `instantiate`, after each individual type-import is supplied
  via `with`, the actual type supplied is immediately substituted for all uses
  of the import, so that subsequent imports and all exports are now specialized
  to the actual type.
* The indices in `sortidx` are validated according to their `sort`'s index
  spaces, which are built incrementally as each definition is validated.
* Validation requires that annotated `name`s only occur on `func` imports or
  exports and that the `r:<label>` matches the `name` of a preceding `resource`
  import or export, respectively, in the same scope (component, component type
  or instance type).
* Validation of `[constructor]` names requires that the `func` returns a
  `(result (own $R))`, where `$R` is the resource labeled `r`.
* Validation of `[method]` names requires the first parameter of the function
  to be `(param "self" (borrow $R))`, where `$R` is the resource labeled `r`.
* Validation of `[method]` and `[static]` names ensures that all field names
  are disjoint.


## Alias Definitions

(See [Alias Definitions](Explainer.md#alias-definitions) in the explainer.)
```ebnf
alias       ::= s:<sort> t:<aliastarget>                => (alias t (s))
aliastarget ::= 0x00 i:<instanceidx> n:<string>         => export i n
              | 0x01 i:<core:instanceidx> n:<core:name> => core export i n
              | 0x02 ct:<u32> idx:<u32>                 => outer ct idx
```
Notes:
* Reused Core binary rules: (variable-length encoded) [`core:u32`]
* For `export` aliases, `i` is validated to refer to an instance in the
  instance index space that exports `n` with the specified `sort`.
* For `outer` aliases, `ct` is validated to be *less or equal than* the number
  of enclosing components and `i` is validated to be a valid
  index in the `sort` index space of the `i`th enclosing component (counting
  outward, starting with `0` referring to the current component).
* For `outer` aliases, validation restricts the `sort` to one
  of `type`, `module` or `component` and additionally requires that the
  outer-aliased type is not a `resource` type (which is generative).


## Type Definitions

(See [Type Definitions](Explainer.md#type-definitions) in the explainer.)
```ebnf
core:type        ::= dt:<core:deftype>                  => (type dt)        (GC proposal)
core:deftype     ::= ft:<core:functype>                 => ft               (WebAssembly 1.0)
                   | st:<core:structtype>               => st               (GC proposal)
                   | at:<core:arraytype>                => at               (GC proposal)
                   | mt:<core:moduletype>               => mt
core:moduletype  ::= 0x50 md*:vec(<core:moduledecl>)    => (module md*)
core:moduledecl  ::= 0x00 i:<core:import>               => i
                   | 0x01 t:<core:type>                 => t
                   | 0x02 a:<core:alias>                => a
                   | 0x03 e:<core:exportdecl>           => e
core:alias       ::= s:<core:sort> t:<core:aliastarget> => (alias t (s))
core:aliastarget ::= 0x01 ct:<u32> idx:<u32>            => outer ct idx
core:importdecl  ::= i:<core:import>                    => i
core:exportdecl  ::= n:<core:name> d:<core:importdesc>  => (export n d)
```
Notes:
* Reused Core binary rules: [`core:import`], [`core:importdesc`], [`core:functype`]
* Validation of `core:moduledecl` (currently) rejects `core:moduletype` definitions
  inside `type` declarators (i.e., nested core module types).
* As described in the explainer, each module type is validated with an
  initially-empty type index space.
* `alias` declarators currently only allow `outer` `type` aliases but
  would add `export` aliases when core wasm adds type exports.
* Validation of `outer` aliases cannot see beyond the enclosing core type index
  space. Since core modules and core module types cannot nest in the MVP, this
  means that the maximum `ct` in an MVP `alias` declarator is `1`.

```ebnf
type          ::= dt:<deftype>                            => (type dt)
deftype       ::= dvt:<defvaltype>                        => dvt
                | ft:<functype>                           => ft
                | ct:<componenttype>                      => ct
                | it:<instancetype>                       => it
primvaltype   ::= 0x7f                                    => bool
                | 0x7e                                    => s8
                | 0x7d                                    => u8
                | 0x7c                                    => s16
                | 0x7b                                    => u16
                | 0x7a                                    => s32
                | 0x79                                    => u32
                | 0x78                                    => s64
                | 0x77                                    => u64
                | 0x76                                    => float32
                | 0x75                                    => float64
                | 0x74                                    => char
                | 0x73                                    => string
defvaltype    ::= pvt:<primvaltype>                       => pvt
                | 0x72 lt*:vec(<labelvaltype>)            => (record (field lt)*)    (if |lt*| > 0)
                | 0x71 case*:vec(<case>)                  => (variant case*)
                | 0x70 t:<valtype>                        => (list t)
                | 0x6f t*:vec(<valtype>)                  => (tuple t+)    (if |t*| > 0)
                | 0x6e l*:vec(<label>)                    => (flags l+)    (if |l*| > 0)
                | 0x6d l*:vec(<label>)                    => (enum l*)
                | 0x6b t:<valtype>                        => (option t)
                | 0x6a t?:<valtype>? u?:<valtype>?        => (result t? (error u)?)
                | 0x69 i:<typeidx>                        => (own i)
                | 0x68 i:<typeidx>                        => (borrow i)
labelvaltype  ::= l:<label> t:<valtype>                   => l t
case          ::= l:<label> t?:<valtype>? 0x00            => (case l t?)
<T>?          ::= 0x00                                    =>
                | 0x01 t:<T>                              => t
valtype       ::= i:<typeidx>                             => i
                | pvt:<primvaltype>                       => pvt
resourcetype  ::= 0x3f 0x7f f?:<funcidx>?                 => (resource (rep i32) (dtor f)?)
functype      ::= 0x40 ps:<paramlist> rs:<resultlist>     => (func ps rs)
paramlist     ::= lt*:vec(<labelvaltype>)                 => (param lt)*
resultlist    ::= 0x00 t:<valtype>                        => (result t)
                | 0x01 lt*:vec(<labelvaltype>)            => (result lt)*
componenttype ::= 0x41 cd*:vec(<componentdecl>)           => (component cd*)
instancetype  ::= 0x42 id*:vec(<instancedecl>)            => (instance id*)
componentdecl ::= 0x03 id:<importdecl>                    => id
                | id:<instancedecl>                       => id
instancedecl  ::= 0x00 t:<core:type>                      => t
                | 0x01 t:<type>                           => t
                | 0x02 a:<alias>                          => a
                | 0x04 ed:<exportdecl>                    => ed
importdecl    ::= in:<importname> ed:<externdesc>         => (import in ed)
exportdecl    ::= en:<exportname> ed:<externdesc>         => (export en ed)
externdesc    ::= 0x00 0x11 i:<core:typeidx>              => (core module (type i))
                | 0x01 i:<typeidx>                        => (func (type i))
                | 0x02 t:<valtype>                        => (value t) 🪙
                | 0x03 b:<typebound>                      => (type b)
                | 0x04 i:<typeidx>                        => (component (type i))
                | 0x05 i:<typeidx>                        => (instance (type i))
typebound     ::= 0x00 i:<typeidx>                        => (eq i)
                | 0x01                                    => (sub resource)
```
Notes:
* The type opcodes follow the same negative-SLEB128 scheme as Core WebAssembly,
  with type opcodes starting at SLEB128(-1) (`0x7f`) and going down,
  reserving the nonnegative SLEB128s for type indices.
* Validation of `valtype` requires the `typeidx` to refer to a `defvaltype`.
* Validation of `own` and `borrow` requires the `typeidx` to refer to a
  resource type.
* Validation of `functype` rejects any transitive use of `borrow` in a
  `result` type. Similarly, validation of components and component types
  rejects any transitive use of `borrow` in an exported value type.
* Validation of `resourcetype` requires the destructor (if present) to have
  type `[i32] -> []`.
* Validation of `instancedecl` (currently) only allows the `type` and
  `instance` sorts in `alias` declarators.
* As described in the explainer, each component and instance type is validated
  with an initially-empty type index space. Outer aliases can be used to pull
  in type definitions from containing components.
* `exportdecl` introduces a new type index that can be used by subsequent type
  definitions. In the `(eq i)` case, the new type index is effectively an alias
  to type `i`. In the `(sub resource)` case, the new type index refers to a
  *fresh* abstract type unequal to every existing type in all existing type
  index spaces. (Note: *subsequent* aliases can introduce new type indices
  equivalent to this fresh type.)
* Validation rejects `resourcetype` type definitions inside `componenttype` and
  `instancettype`. Thus, handle types inside a `componenttype` can only refer
  to resource types that are imported or exported.
* The uniqueness validation rules for `importname` and `exportname`
  described below are also applied at the instance- and component-type level.
* Validation of `externdesc` requires the various `typeidx` type constructors
  to match the preceding `sort`.
* Validation of function parameter and result names, record field names,
  variant case names, flag names, and enum case names requires that the name be
  unique for the func, record, variant, flags, or enum type definition.
* (The `0x00` immediate of `case` may be reinterpreted in the future as the
  `none` case of an optional immediate.)


## Canonical Definitions

(See [Canonical Definitions](Explainer.md#canonical-definitions) in the explainer.)
```ebnf
canon    ::= 0x00 0x00 f:<core:funcidx> opts:<opts> ft:<typeidx> => (canon lift f opts type-index-space[ft])
           | 0x01 0x00 f:<funcidx> opts:<opts>                   => (canon lower f opts (core func))
           | 0x02 rt:<typeidx>                                   => (canon resource.new rt (core func))
           | 0x03 rt:<typdidx>                                   => (canon resource.drop rt (core func))
           | 0x04 rt:<typeidx>                                   => (canon resource.rep rt (core func))
opts     ::= opt*:vec(<canonopt>)                                => opt*
canonopt ::= 0x00                                                => string-encoding=utf8
           | 0x01                                                => string-encoding=utf16
           | 0x02                                                => string-encoding=latin1+utf16
           | 0x03 m:<core:memidx>                                => (memory m)
           | 0x04 f:<core:funcidx>                               => (realloc f)
           | 0x05 f:<core:funcidx>                               => (post-return f)
```
Notes:
* The second `0x00` byte in `canon` stands for the `func` sort and thus the
  `0x00 <u32>` pair standards for a `func` `sortidx` or `core:sortidx`.
* Validation prevents duplicate or conflicting `canonopt`.
* Validation of the individual canonical definitions is described in
  [`CanonicalABI.md`](CanonicalABI.md#canonical-definitions).


## 🪙 Start Definitions

(See [Start Definitions](Explainer.md#start-definitions) in the explainer.)
```ebnf
start ::= f:<funcidx> arg*:vec(<valueidx>) r:<u32> => (start f (value arg)* (result (value))ʳ)
```
Notes:
* Validation requires `f` have `functype` with `param` arity and types matching `arg*`
  and `result` arity `r`.
* Validation appends the `result` types of `f` to the value index space (making
  them available for reference by subsequent definitions).

In addition to the type-compatibility checks mentioned above, the validation
rules for value definitions additionally require that each value is consumed
exactly once. Thus, during validation, each value has an associated "consumed"
boolean flag. When a value is first added to the value index space (via
`import`, `instance`, `alias` or `start`), the flag is clear. When a value is
used (via `export`, `instantiate` or `start`), the flag is set. After
validating the last definition of a component, validation requires all values'
flags are set.


## Import and Export Definitions

(See [Import and Export Definitions](Explainer.md#import-and-export-definitions)
in the explainer.)
```ebnf
import      ::= in:<importname> ed:<externdesc>                      => (import in ed)
export      ::= en:<exportname> si:<sortidx> ed?:<externdesc>?       => (export en si ed?)
exportname  ::= 0x00 n:<name>                                        => n
              | 0x01 i:<iid'>                                        => (interface i)
iid'        ::= len:<u32> i:<iid>                                    => "i" (if len = |i|)
importname  ::= en:<exportname>                                      => en
              | 0x02 n:<name> s:<string> i?:<integrity'>?            => n (url s i?)
              | 0x03 n:<name> s:<string> i?:<integrity'>?            => n (relative-url s i?)
              | 0x04 n:<name> i:<integrity'>                         => n i
              | 0x05 p:<pkgid'> i?:<integrity'>?                     => (locked-dep p i?)
              | 0x06 p:<pkgidset'>                                   => (unlocked-dep p)
pkgid'      ::= len:<u32> p:<pkgid>                                  => "p" (if len = |p|)
pkgidset'   ::= len:<u32> p:<pkgidset>                               => "p" (if len = |p|)
integrity'  ::= len:<u32> im:<integrity-metadata>                    => (integrity "im") (if len = |im|)
```

Notes:
* All exports (of all `sort`s) introduce a new index that aliases the exported
  definition and can be used by all subsequent definitions just like an alias.
* Validation requires that all resource types transitively used in the type of an
  export are introduced by a preceding `importdecl` or `exportdecl`.
* Validation requires any exported `sortidx` to have a valid `externdesc`
  (which disallows core sorts other than `core module`). When the optional
  `externdesc` immediate is present, validation requires it to be a supertype
  of the inferred `externdesc` of the `sortidx`.
<<<<<<< HEAD
* The `<name>`, `<regid>` and `<regidset>` of imports must be relatively unique.
* The `<name>` and `<regid>` of exports must be relatively unique.
* `<regid>` and `<regidset>` refer to the grammatical productions defined in
=======
* The `name` fields of `exportname` and `importname` must be unique among all
  imports and exports in the containing component definition, component type or
  instance type. (An import and export cannot use the same `name`.)
* The `iid`, `pkgid` and `pkgidset` of `importname` and `exportname` must be
  unique only among imports or exports. That is, two imports may *not*
  have the same id, but an import and export *may* have the same id.
* `<iid>`, `<pkgid>` and `<pkgidset>` refer to the grammatical productions defined in
>>>>>>> d6ba326f
  the [text format](#import-and-export-definitions).
* `<valid semver>` is as defined by [https://semver.org](https://semver.org/)
* `<integrity-metadata>` is as defined by the
  [SRI](https://www.w3.org/TR/SRI/#dfn-integrity-metadata) spec.

## Name Section

Like the core wasm [name
section](https://webassembly.github.io/spec/core/appendix/custom.html#name-section)
a similar `name` custom section is specified here for components to be able to
name all the declarations that can happen within a component. Similarly like its
core wasm counterpart validity of this custom section is not required and
engines should not reject components which have an invalid `name` section.

```ebnf
namesec    ::= section_0(namedata)
namedata   ::= n:<name>                (if n = 'component-name')
               name:<componentnamesubsec>?
               sortnames*:<sortnamesubsec>*
namesubsection_N(B) ::= N:<byte> size:<u32> B     (if size == |B|)

componentnamesubsec ::= namesubsection_0(<name>)
sortnamesubsec ::= namesubsection_1(<sortnames>)
sortnames ::= sort:<sort> names:<namemap>

namemap ::= names:vec(<nameassoc>)
nameassoc ::= idx:<u32> name:<name>
```

where `namemap` is the same as for core wasm. A particular `sort` should only
appear once within a `name` section, for example component instances can only be
named once.


[`core:u32`]: https://webassembly.github.io/spec/core/binary/values.html#integers
[`core:section`]: https://webassembly.github.io/spec/core/binary/modules.html#binary-section
[`core:custom`]: https://webassembly.github.io/spec/core/binary/modules.html#custom-section
[`core:module`]: https://webassembly.github.io/spec/core/binary/modules.html#binary-module
[`core:version`]: https://webassembly.github.io/spec/core/binary/modules.html#binary-version
[`core:name`]: https://webassembly.github.io/spec/core/binary/values.html#binary-name
[`core:import`]: https://webassembly.github.io/spec/core/binary/modules.html#binary-import
[`core:importdesc`]: https://webassembly.github.io/spec/core/binary/modules.html#binary-importdesc
[`core:functype`]: https://webassembly.github.io/spec/core/binary/types.html#binary-functype

[type-imports]: https://github.com/WebAssembly/proposal-type-imports/blob/master/proposals/type-imports/Overview.md
[module-linking]: https://github.com/WebAssembly/module-linking/blob/main/proposals/module-linking/Explainer.md<|MERGE_RESOLUTION|>--- conflicted
+++ resolved
@@ -352,19 +352,9 @@
   (which disallows core sorts other than `core module`). When the optional
   `externdesc` immediate is present, validation requires it to be a supertype
   of the inferred `externdesc` of the `sortidx`.
-<<<<<<< HEAD
-* The `<name>`, `<regid>` and `<regidset>` of imports must be relatively unique.
-* The `<name>` and `<regid>` of exports must be relatively unique.
-* `<regid>` and `<regidset>` refer to the grammatical productions defined in
-=======
-* The `name` fields of `exportname` and `importname` must be unique among all
-  imports and exports in the containing component definition, component type or
-  instance type. (An import and export cannot use the same `name`.)
-* The `iid`, `pkgid` and `pkgidset` of `importname` and `exportname` must be
-  unique only among imports or exports. That is, two imports may *not*
-  have the same id, but an import and export *may* have the same id.
+* The `<name>`, `<iid>`, `<pkgid>` and `<pkgidset>` of imports must be relatively unique.
+* The `<name>` and `<iid>` of exports must be relatively unique.
 * `<iid>`, `<pkgid>` and `<pkgidset>` refer to the grammatical productions defined in
->>>>>>> d6ba326f
   the [text format](#import-and-export-definitions).
 * `<valid semver>` is as defined by [https://semver.org](https://semver.org/)
 * `<integrity-metadata>` is as defined by the
