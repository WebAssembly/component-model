--- conflicted
+++ resolved
@@ -937,12 +937,7 @@
      | list
      | option
      | result
-<<<<<<< HEAD
-=======
      | handle
-     | future
-     | stream
->>>>>>> 006b97c6
      | id
 
 tuple ::= 'tuple' '<' tuple-list '>'
